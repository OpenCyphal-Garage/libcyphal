/// @copyright
/// Copyright (C) OpenCyphal Development Team  <opencyphal.org>
/// Copyright Amazon.com Inc. or its affiliates.
/// SPDX-License-Identifier: MIT

#ifndef LIBCYPHAL_PRESENTATION_SERVER_IMPL_HPP_INCLUDED
#define LIBCYPHAL_PRESENTATION_SERVER_IMPL_HPP_INCLUDED

#include "common_helpers.hpp"

#include "libcyphal/time_provider.hpp"
#include "libcyphal/transport/errors.hpp"
#include "libcyphal/transport/scattered_buffer.hpp"
#include "libcyphal/transport/svc_sessions.hpp"
#include "libcyphal/transport/types.hpp"
#include "libcyphal/types.hpp"

#include <cetl/cetl.hpp>
#include <cetl/pf17/cetlpf.hpp>

#include <utility>

namespace libcyphal
{
namespace presentation
{

/// Internal implementation details of the Presentation layer.
/// Not supposed to be used directly by the users of the library.
///
namespace detail
{

class ServerImpl final
{
public:
    class Callback
    {
    public:
        virtual void onRequestRxTransfer(const TimePoint                     approx_now,
                                         const transport::ServiceRxTransfer& rx_transfer) = 0;

        Callback(const Callback& other)                = delete;
        Callback(Callback&& other) noexcept            = delete;
        Callback& operator=(const Callback& other)     = delete;
        Callback& operator=(Callback&& other) noexcept = delete;

    protected:
        Callback()  = default;
        ~Callback() = default;

    };  // Callback

    ServerImpl(cetl::pmr::memory_resource&              memory,
               ITimeProvider&                           time_provider,
               UniquePtr<transport::IRequestRxSession>  svc_req_rx_session,
               UniquePtr<transport::IResponseTxSession> svc_res_tx_session)
        : memory_{memory}
        , time_provider_{time_provider}
        , svc_req_rx_session_{std::move(svc_req_rx_session)}
        , svc_res_tx_session_{std::move(svc_res_tx_session)}
    {
        CETL_DEBUG_ASSERT(svc_req_rx_session_ != nullptr, "");
        CETL_DEBUG_ASSERT(svc_res_tx_session_ != nullptr, "");
    }

    void setOnReceiveCallback(Callback& callback) const
    {
        CETL_DEBUG_ASSERT(svc_req_rx_session_ != nullptr, "");

        const auto& time_provider = time_provider_;
        svc_req_rx_session_->setOnReceiveCallback([&time_provider, &callback](const auto& arg) {
            //
            callback.onRequestRxTransfer(time_provider.now(), arg.transfer);
        });
    }

    cetl::optional<transport::AnyFailure> respondWithPayload(const transport::ServiceTxMetadata& tx_metadata,
                                                             const transport::PayloadFragments   payload) const
    {
        return svc_res_tx_session_->send(tx_metadata, payload);
    }

    template <typename Request>
    bool tryDeserialize(const transport::ScatteredBuffer& buffer, Request& request)
    {
        return tryDeserializePayload(buffer, memory_, request) == cetl::nullopt;
<<<<<<< HEAD
=======
    }

    CETL_NODISCARD cetl::pmr::memory_resource& memory() const noexcept
    {
        return memory_;
>>>>>>> 318898e6
    }

private:
    // MARK: Data members:

    cetl::pmr::memory_resource&              memory_;
    ITimeProvider&                           time_provider_;
    UniquePtr<transport::IRequestRxSession>  svc_req_rx_session_;
    UniquePtr<transport::IResponseTxSession> svc_res_tx_session_;

};  // ServerImpl

}  // namespace detail
}  // namespace presentation
}  // namespace libcyphal

#endif  // LIBCYPHAL_PRESENTATION_SERVER_IMPL_HPP_INCLUDED<|MERGE_RESOLUTION|>--- conflicted
+++ resolved
@@ -85,14 +85,11 @@
     bool tryDeserialize(const transport::ScatteredBuffer& buffer, Request& request)
     {
         return tryDeserializePayload(buffer, memory_, request) == cetl::nullopt;
-<<<<<<< HEAD
-=======
     }
 
     CETL_NODISCARD cetl::pmr::memory_resource& memory() const noexcept
     {
         return memory_;
->>>>>>> 318898e6
     }
 
 private:
