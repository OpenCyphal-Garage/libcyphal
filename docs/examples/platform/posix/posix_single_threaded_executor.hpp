/// @copyright
/// Copyright (C) OpenCyphal Development Team  <opencyphal.org>
/// Copyright Amazon.com Inc. or its affiliates.
/// SPDX-License-Identifier: MIT
///

#ifndef EXAMPLE_PLATFORM_POSIX_POLL_SINGLE_THREADED_EXECUTOR_HPP_INCLUDED
#define EXAMPLE_PLATFORM_POSIX_POLL_SINGLE_THREADED_EXECUTOR_HPP_INCLUDED

#include "posix_executor_extension.hpp"
#include "posix_platform_error.hpp"

#include <cetl/pf17/cetlpf.hpp>
#include <cetl/rtti.hpp>
#include <cetl/variable_length_array.hpp>
#include <cetl/visit_helpers.hpp>
#include <libcyphal/executor.hpp>
#include <libcyphal/platform/single_threaded_executor.hpp>
#include <libcyphal/transport/errors.hpp>
#include <libcyphal/types.hpp>

#include <algorithm>
#include <cerrno>
#include <chrono>
#include <cstddef>
#include <cstdint>
#include <limits>
#include <sys/poll.h>
#include <thread>

namespace example
{
namespace platform
{
namespace posix
{

/// @brief Defines POSIX platform specific single-threaded executor based on `poll` mechanism.
///
class PollSingleThreadedExecutor final : public libcyphal::platform::SingleThreadedExecutor,
                                         public IPosixExecutorExtension
{
public:
    explicit PollSingleThreadedExecutor(cetl::pmr::memory_resource& memory_resource)
        : awaitable_nodes_{&awaitable_nodes_, &awaitable_nodes_}
        , total_awaitables_{0}
        , poll_fds_{&memory_resource}
        , callback_interfaces_{&memory_resource}
    {
    }
    ~PollSingleThreadedExecutor() override = default;

    PollSingleThreadedExecutor(const PollSingleThreadedExecutor&)                = delete;
    PollSingleThreadedExecutor(PollSingleThreadedExecutor&&) noexcept            = delete;
    PollSingleThreadedExecutor& operator=(const PollSingleThreadedExecutor&)     = delete;
    PollSingleThreadedExecutor& operator=(PollSingleThreadedExecutor&&) noexcept = delete;

    using PollFailure = cetl::variant<libcyphal::transport::MemoryError,
                                      libcyphal::transport::PlatformError,
                                      libcyphal::transport::ArgumentError>;

    cetl::optional<PollFailure> pollAwaitableResourcesFor(const cetl::optional<libcyphal::Duration> timeout)
    {
        CETL_DEBUG_ASSERT((total_awaitables_ > 0) || timeout,
                          "Infinite timeout without awaitables means that we will sleep forever.");

        if (total_awaitables_ == 0)
        {
            if (!timeout)
            {
                return libcyphal::transport::ArgumentError{};
            }

            std::this_thread::sleep_for(*timeout);
            return cetl::nullopt;
        }

        // (Re-)populate the poll file descriptors and the callback IDs into variable size arrays.
        // Note, their `clear` doesn't deallocate the memory,
        // so we can reuse them, and grow on demand (but never shrink).
        //
        poll_fds_.clear();
        callback_interfaces_.clear();
        for (auto* node = awaitable_nodes_.next_node; node != &awaitable_nodes_; node = node->next_node)
        {
            auto& awaitable_node = static_cast<AwaitableNode&>(*node);
            callback_interfaces_.push_back(&awaitable_node);
            poll_fds_.push_back({awaitable_node.fd(), static_cast<std::int16_t>(awaitable_node.events()), 0});
        }
        if ((total_awaitables_ != poll_fds_.size()) || (total_awaitables_ != callback_interfaces_.size()))
        {
            return libcyphal::transport::MemoryError{};
        }

        // Make sure that timeout is within the range of `::poll()`'s `int` timeout parameter.
        // Any possible negative timeout will be treated as zero (return immediately from the `::poll`).
        //
        int clamped_timeout_ms = -1;  // "infinite" timeout
        if (timeout)
        {
            using PollDuration = std::chrono::milliseconds;

            clamped_timeout_ms = static_cast<int>(  //
                std::max(static_cast<PollDuration::rep>(0),
                         std::min(std::chrono::duration_cast<PollDuration>(*timeout).count(),
                                  static_cast<PollDuration::rep>(std::numeric_limits<int>::max()))));
        }

        int poll_result = ::poll(poll_fds_.data(), static_cast<nfds_t>(poll_fds_.size()), clamped_timeout_ms);
        if (poll_result < 0)
        {
            const auto err = errno;
            return libcyphal::transport::PlatformError{PosixPlatformError{err}};
        }
        if (poll_result == 0)
        {
            return cetl::nullopt;
        }

        const auto now_time = now();
        for (std::size_t index = 0; (index < poll_fds_.size()) && (poll_result > 0); ++index)
        {
            const pollfd& poll_fd = poll_fds_[index];
            if (poll_fd.revents != 0)
            {
                // Allows to leave "earlier" from the loop if we have no more events to process.
                --poll_result;

                if (0 != (static_cast<PollEvents>(poll_fd.revents) & static_cast<PollEvents>(poll_fd.events)))
                {
                    if (auto* const cb_interface = callback_interfaces_[index])
                    {
                        cb_interface->schedule(Callback::Schedule::Once{now_time});
                    }
                }
            }
        }

        return cetl::nullopt;
    }

    /// @brief Releases temporary resources.
    ///
    /// In use for testing purposes only, namely so that tracking memory resource
    /// won't report these temporary allocations as memory leaks.
    ///
    void releaseTemporaryResources()
    {
        poll_fds_.clear();
        poll_fds_.shrink_to_fit();

        callback_interfaces_.clear();
        callback_interfaces_.shrink_to_fit();
    }

protected:
    // MARK: - IPosixExecutorExtension

    CETL_NODISCARD Callback::Any registerAwaitableCallback(Callback::Function&&    function,
                                                           const Trigger::Variant& trigger) override
    {
        AwaitableNode new_cb_node{*this, std::move(function), awaitable_nodes_};

        cetl::visit(  //
            cetl::make_overloaded(
                [&new_cb_node](const Trigger::Readable& readable) {
                    //
                    new_cb_node.setup(readable.fd, POLLIN);
                },
                [&new_cb_node](const Trigger::Writable& writable) {
                    //
                    new_cb_node.setup(writable.fd, POLLOUT);
                }),
            trigger);

        insertCallbackNode(new_cb_node);
        return {std::move(new_cb_node)};
    }

    // MARK: - RTTI

    CETL_NODISCARD void* _cast_(const cetl::type_id& id) & noexcept override
    {
        if (id == IPosixExecutorExtension::_get_type_id_())
        {
            return static_cast<IPosixExecutorExtension*>(this);
        }
        return Base::_cast_(id);
    }
    CETL_NODISCARD const void* _cast_(const cetl::type_id& id) const& noexcept override
    {
        if (id == IPosixExecutorExtension::_get_type_id_())
        {
            return static_cast<const IPosixExecutorExtension*>(this);
        }
        return Base::_cast_(id);
    }

private:
    using PollEvents = std::uint16_t;
    using Base       = SingleThreadedExecutor;
    using Self       = PollSingleThreadedExecutor;

    struct DoubleLinkedNode
    {
        DoubleLinkedNode* prev_node;
        DoubleLinkedNode* next_node;
    };

    /// No Sonar cpp:S4963 b/c `AwaitableNode` supports move operation.
    ///
    class AwaitableNode final : public CallbackNode, public DoubleLinkedNode  // NOSONAR cpp:S4963
    {
    public:
        AwaitableNode(Self& executor, Callback::Function&& function, DoubleLinkedNode& origin_node)
            : CallbackNode{executor, std::move(function)}
            , DoubleLinkedNode{&origin_node, origin_node.next_node}
            , fd_{-1}
            , events_{0}
        {
            origin_node.next_node->prev_node = this;
            origin_node.next_node            = this;
        }

        ~AwaitableNode() override
        {
            if (fd_ >= 0)
            {
                getExecutor().total_awaitables_--;
            }

<<<<<<< HEAD
        Callback::Interface* cb_interface_;
        int                  fd_;
        PollEvents           poll_events_;

    };  // AwaitableNode

    void onCallbackHandlingImpl(const CallbackHandling::Moved& moved) noexcept
    {
        if (auto* const awaitable_node = awaitable_nodes_.search(  //
                [&moved](const AwaitableNode& node) {              // predicate
                    //
                    return node.compareByInterface(moved.old_interface);
                }))
        {
            awaitable_nodes_.remove(awaitable_node);
            awaitable_node->cb_interface() = moved.new_interface;

            awaitable_nodes_.search(                   //
                [&moved](const AwaitableNode& node) {  // predicate
                    //
                    return node.compareByInterface(moved.new_interface);
                },
                [awaitable_node] { return awaitable_node; });
=======
            if ((nullptr != prev_node) && (nullptr != next_node))
            {
                prev_node->next_node = next_node;
                next_node->prev_node = prev_node;
            }
>>>>>>> 66f00028
        }

        AwaitableNode(AwaitableNode&& other) noexcept
            : CallbackNode(std::move(other))
            , DoubleLinkedNode{std::exchange(other.prev_node, nullptr), std::exchange(other.next_node, nullptr)}
            , fd_{std::exchange(other.fd_, -1)}
            , events_{std::exchange(other.events_, 0)}
        {
            prev_node->next_node = this;
            next_node->prev_node = this;
        }

<<<<<<< HEAD
    CETL_NODISCARD AwaitableNode* ensureAwaitableNode(Callback::Interface* const cb_interface)
    {
        const std::tuple<AwaitableNode*, bool> node_existing = awaitable_nodes_.search(  //
            [cb_interface](const AwaitableNode& node) {                                  // predicate
                //
                return node.compareByInterface(cb_interface);
            },
            [this, cb_interface] {  // factory
                //
                return makeAwaitableNode(cb_interface);
            });

        return std::get<0>(node_existing);
    }
=======
        AwaitableNode(const AwaitableNode&)                      = delete;
        AwaitableNode& operator=(const AwaitableNode&)           = delete;
        AwaitableNode& operator=(AwaitableNode&& other) noexcept = delete;
>>>>>>> 66f00028

        int fd() const noexcept
        {
            return fd_;
        }

        PollEvents events() const noexcept
        {
            return events_;
        }

        void setup(const int fd, const PollEvents events) noexcept
        {
            CETL_DEBUG_ASSERT(fd >= 0, "");
            CETL_DEBUG_ASSERT(events != 0, "");

            fd_     = fd;
            events_ = events;

            getExecutor().total_awaitables_++;
        }

    private:
        Self& getExecutor() noexcept
        {
            return static_cast<Self&>(executor());
        }

        // MARK: Data members:

        int        fd_;
        PollEvents events_;

    };  // AwaitableNode

    // MARK: - Data members:

    using PollFds = cetl::VariableLengthArray<pollfd, cetl::pmr::polymorphic_allocator<pollfd>>;
    using CallbackInterfaces =
        cetl::VariableLengthArray<Callback::Interface*, cetl::pmr::polymorphic_allocator<Callback::Interface*>>;

    DoubleLinkedNode   awaitable_nodes_;
    std::size_t        total_awaitables_;
    PollFds            poll_fds_;
    CallbackInterfaces callback_interfaces_;

};  // PollSingleThreadedExecutor

}  // namespace posix
}  // namespace platform
}  // namespace example

#endif  // EXAMPLE_PLATFORM_POSIX_POLL_SINGLE_THREADED_EXECUTOR_HPP_INCLUDED<|MERGE_RESOLUTION|>--- conflicted
+++ resolved
@@ -229,37 +229,11 @@
                 getExecutor().total_awaitables_--;
             }
 
-<<<<<<< HEAD
-        Callback::Interface* cb_interface_;
-        int                  fd_;
-        PollEvents           poll_events_;
-
-    };  // AwaitableNode
-
-    void onCallbackHandlingImpl(const CallbackHandling::Moved& moved) noexcept
-    {
-        if (auto* const awaitable_node = awaitable_nodes_.search(  //
-                [&moved](const AwaitableNode& node) {              // predicate
-                    //
-                    return node.compareByInterface(moved.old_interface);
-                }))
-        {
-            awaitable_nodes_.remove(awaitable_node);
-            awaitable_node->cb_interface() = moved.new_interface;
-
-            awaitable_nodes_.search(                   //
-                [&moved](const AwaitableNode& node) {  // predicate
-                    //
-                    return node.compareByInterface(moved.new_interface);
-                },
-                [awaitable_node] { return awaitable_node; });
-=======
             if ((nullptr != prev_node) && (nullptr != next_node))
             {
                 prev_node->next_node = next_node;
                 next_node->prev_node = prev_node;
             }
->>>>>>> 66f00028
         }
 
         AwaitableNode(AwaitableNode&& other) noexcept
@@ -272,26 +246,9 @@
             next_node->prev_node = this;
         }
 
-<<<<<<< HEAD
-    CETL_NODISCARD AwaitableNode* ensureAwaitableNode(Callback::Interface* const cb_interface)
-    {
-        const std::tuple<AwaitableNode*, bool> node_existing = awaitable_nodes_.search(  //
-            [cb_interface](const AwaitableNode& node) {                                  // predicate
-                //
-                return node.compareByInterface(cb_interface);
-            },
-            [this, cb_interface] {  // factory
-                //
-                return makeAwaitableNode(cb_interface);
-            });
-
-        return std::get<0>(node_existing);
-    }
-=======
         AwaitableNode(const AwaitableNode&)                      = delete;
         AwaitableNode& operator=(const AwaitableNode&)           = delete;
         AwaitableNode& operator=(AwaitableNode&& other) noexcept = delete;
->>>>>>> 66f00028
 
         int fd() const noexcept
         {
