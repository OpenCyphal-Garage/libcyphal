--- conflicted
+++ resolved
@@ -58,18 +58,10 @@
                     sendTransfer,
                     (const libcyphal::TimePoint    deadline,
                      const CanardTransferMetadata& metadata,
-<<<<<<< HEAD
                      const PayloadFragments        payload_fragments),
                     (final));
         // NOLINTNEXTLINE(bugprone-exception-escape)
-        MOCK_METHOD(void,
-                    triggerUpdateOfFilters,
-                    (const bool is_service, const bool is_subscription_added),
-                    (noexcept, final));
-=======
-                     const PayloadFragments        payload_fragments));
         MOCK_METHOD(void, triggerUpdateOfFilters, (const FiltersUpdateCondition condition), (noexcept));
->>>>>>> 147eb0cf
     };
 
     void TearDown() override
