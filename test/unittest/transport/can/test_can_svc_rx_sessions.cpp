/// @copyright
/// Copyright (C) OpenCyphal Development Team  <opencyphal.org>
/// Copyright Amazon.com Inc. or its affiliates.
/// SPDX-License-Identifier: MIT

#include "can_gtest_helpers.hpp"   // NOLINT(misc-include-cleaner)
#include "cetl_gtest_helpers.hpp"  // NOLINT(misc-include-cleaner)
#include "gtest_helpers.hpp"       // NOLINT(misc-include-cleaner)
#include "media_mock.hpp"
#include "memory_resource_mock.hpp"
#include "tracking_memory_resource.hpp"
#include "transport/transport_gtest_helpers.hpp"  // NOLINT(misc-include-cleaner)
#include "verification_utilities.hpp"
#include "virtual_time_scheduler.hpp"

#include <canard.h>
#include <cetl/pf17/cetlpf.hpp>
#include <cetl/pf20/cetlpf.hpp>
#include <libcyphal/errors.hpp>
#include <libcyphal/transport/can/can_transport.hpp>
#include <libcyphal/transport/can/can_transport_impl.hpp>
#include <libcyphal/transport/can/media.hpp>
#include <libcyphal/transport/can/svc_rx_sessions.hpp>
#include <libcyphal/transport/errors.hpp>
#include <libcyphal/transport/svc_sessions.hpp>
#include <libcyphal/transport/types.hpp>
#include <libcyphal/types.hpp>

#include <gmock/gmock.h>
#include <gtest/gtest.h>

#include <array>
#include <chrono>
#include <cstddef>
#include <cstdint>
#include <functional>
#include <string>
#include <tuple>
#include <utility>
#include <vector>

namespace
{

using libcyphal::Duration;
using libcyphal::TimePoint;
using libcyphal::UniquePtr;
using libcyphal::MemoryError;
using namespace libcyphal::transport;       // NOLINT This our main concern here in the unit tests.
using namespace libcyphal::transport::can;  // NOLINT This our main concern here in the unit tests.

using cetl::byte;
using libcyphal::verification_utilities::b;

using testing::_;
using testing::Eq;
using testing::Invoke;
using testing::Return;
using testing::SizeIs;
using testing::IsEmpty;
using testing::NotNull;
using testing::Optional;
using testing::StrictMock;
using testing::ElementsAre;
using testing::VariantWith;

// https://github.com/llvm/llvm-project/issues/53444
// NOLINTBEGIN(misc-unused-using-decls, misc-include-cleaner)
using std::literals::chrono_literals::operator""s;
using std::literals::chrono_literals::operator""ms;
using std::literals::chrono_literals::operator""us;
// NOLINTEND(misc-unused-using-decls, misc-include-cleaner)

// NOLINTBEGIN(cppcoreguidelines-avoid-magic-numbers, readability-magic-numbers)

class TestCanSvcRxSessions : public testing::Test
{
protected:
    void SetUp() override
    {
        EXPECT_CALL(media_mock_, getMtu())  //
            .WillRepeatedly(Return(CANARD_MTU_CAN_CLASSIC));
    }

    void TearDown() override
    {
        EXPECT_THAT(mr_.allocations, IsEmpty());
        EXPECT_THAT(mr_.total_allocated_bytes, mr_.total_deallocated_bytes);
    }

    TimePoint now() const
    {
        return scheduler_.now();
    }

    UniquePtr<ICanTransport> makeTransport(cetl::pmr::memory_resource& mr,
                                           const NodeId                local_node_id,
                                           IMedia*                     extra_media = nullptr)
    {
        std::array<IMedia*, 2> media_array{&media_mock_, extra_media};

        auto maybe_transport = can::makeTransport(mr, scheduler_, media_array, 0);
        EXPECT_THAT(maybe_transport, VariantWith<UniquePtr<ICanTransport>>(NotNull()));
        auto transport = cetl::get<UniquePtr<ICanTransport>>(std::move(maybe_transport));

        transport->setLocalNodeId(local_node_id);

        return transport;
    }

    IMedia::PopResult::Metadata makeFragmentFromCanDumpLine(const std::string&     can_dump_line,
                                                            cetl::span<cetl::byte> payload)
    {
        const auto pound = can_dump_line.find('#');

        const auto can_id = std::stoul(can_dump_line.substr(0, pound), nullptr, 16);

        const auto data_str = can_dump_line.substr(pound + 1);
        const auto data_len = data_str.size() / 2;
        CETL_DEBUG_ASSERT(data_len <= CANARD_MTU_CAN_CLASSIC, "");

        std::size_t end_pos{0};
        auto        data = std::stoull(data_str, &end_pos, 16);
        CETL_DEBUG_ASSERT(end_pos == data_len * 2, "");

        for (std::size_t i = data_len; i > 0; --i, data >>= 8U)
        {
            payload[i - 1] = static_cast<cetl::byte>(data & 0xFFU);
        }

        return {now(), static_cast<CanId>(can_id), data_len};
    }

    // MARK: Data members:

    // NOLINTBEGIN
    libcyphal::VirtualTimeScheduler scheduler_{};
    TrackingMemoryResource          mr_;
    StrictMock<MediaMock>           media_mock_{};
    // NOLINTEND
};

// MARK: - Tests:

TEST_F(TestCanSvcRxSessions, make_request_setTransferIdTimeout)
{
    auto transport = makeTransport(mr_, 0x31);

    EXPECT_CALL(media_mock_, registerPopCallback(_))  //
        .WillOnce(Invoke([&](auto function) {         //
            return scheduler_.registerNamedCallback("rx", std::move(function));
        }));

    auto maybe_session = transport->makeRequestRxSession({42, 123});
    ASSERT_THAT(maybe_session, VariantWith<UniquePtr<IRequestRxSession>>(NotNull()));
    auto session = cetl::get<UniquePtr<IRequestRxSession>>(std::move(maybe_session));

    EXPECT_THAT(session->getParams().extent_bytes, 42);
    EXPECT_THAT(session->getParams().service_id, 123);

    // NOLINTNEXTLINE
    auto&                 delegate        = static_cast<can::detail::TransportImpl*>(transport.get())->asDelegate();
    auto&                 canard_instance = delegate.canard_instance();
    CanardRxSubscription* subscription    = nullptr;
    EXPECT_THAT(canardRxGetSubscription(&canard_instance, CanardTransferKindRequest, 123, &subscription), 1);
    ASSERT_THAT(subscription, NotNull());
    EXPECT_THAT(subscription->transfer_id_timeout_usec, CANARD_DEFAULT_TRANSFER_ID_TIMEOUT_USEC);

    session->setTransferIdTimeout(-1ms);  // negative value is not allowed (rejected)
    EXPECT_THAT(subscription->transfer_id_timeout_usec, CANARD_DEFAULT_TRANSFER_ID_TIMEOUT_USEC);

    session->setTransferIdTimeout(0s);
    EXPECT_THAT(subscription->transfer_id_timeout_usec, 0);

    session->setTransferIdTimeout(500ms);
    EXPECT_THAT(subscription->transfer_id_timeout_usec, 500'000);

    EXPECT_THAT(scheduler_.hasNamedCallback("rx"), true);
    session.reset();
    EXPECT_THAT(scheduler_.hasNamedCallback("rx"), false);
}

TEST_F(TestCanSvcRxSessions, make_response_no_memory)
{
    StrictMock<MemoryResourceMock> mr_mock;
    mr_mock.redirectExpectedCallsTo(mr_);

    // Emulate that there is no memory available for the message session.
    EXPECT_CALL(mr_mock, do_allocate(sizeof(can::detail::SvcResponseRxSession), _))  //
        .WillOnce(Return(nullptr));

    auto transport = makeTransport(mr_mock, 0x13);

    auto maybe_session = transport->makeResponseRxSession({64, 0x23, 0x45});
    EXPECT_THAT(maybe_session, VariantWith<AnyFailure>(VariantWith<MemoryError>(_)));
}

TEST_F(TestCanSvcRxSessions, make_request_fails_due_to_argument_error)
{
    auto transport = makeTransport(mr_, 0x31);

    // Try invalid subject id
    auto maybe_session = transport->makeRequestRxSession({64, CANARD_SERVICE_ID_MAX + 1});
    EXPECT_THAT(maybe_session, VariantWith<AnyFailure>(VariantWith<libcyphal::ArgumentError>(_)));
}

// NOLINTNEXTLINE(readability-function-cognitive-complexity)
TEST_F(TestCanSvcRxSessions, receive_request)
{
    auto transport = makeTransport(mr_, 0x31);

    EXPECT_CALL(media_mock_, registerPopCallback(_))  //
        .WillOnce(Invoke([&](auto function) {         //
            return scheduler_.registerNamedCallback("rx", std::move(function));
        }));

    constexpr std::size_t extent_bytes  = 8;
    auto                  maybe_session = transport->makeRequestRxSession({extent_bytes, 0x17B});
    ASSERT_THAT(maybe_session, VariantWith<UniquePtr<IRequestRxSession>>(NotNull()));
    auto session = cetl::get<UniquePtr<IRequestRxSession>>(std::move(maybe_session));

    EXPECT_CALL(media_mock_, setFilters(SizeIs(1)))  //
        .WillOnce([&](Filters filters) {
            EXPECT_THAT(filters,
                        Contains(FilterEq({0b1'0'0'101111011'0110001'0000000, 0b1'0'1'111111111'1111111'0000000})));
            return cetl::nullopt;
        });

    const auto params = session->getParams();
    EXPECT_THAT(params.extent_bytes, extent_bytes);
    EXPECT_THAT(params.service_id, 0x17B);

    constexpr auto timeout = 200ms;
    session->setTransferIdTimeout(timeout);

    TimePoint rx_timestamp;

    scheduler_.scheduleAt(1s, [&](const auto&) {
        //
        SCOPED_TRACE("1-st iteration: one frame available @ 1s");

        rx_timestamp = now() + 10ms;
        EXPECT_CALL(media_mock_, pop(_))  //
            .WillOnce([&](auto p) {
                EXPECT_THAT(now(), rx_timestamp);
                EXPECT_THAT(p.size(), CANARD_MTU_MAX);
                p[0] = b(42);
                p[1] = b(147);
                p[2] = b(0b111'11101);
                return IMedia::PopResult::Metadata{rx_timestamp, 0b011'1'1'0'101111011'0110001'0010011, 3};
            });
        scheduler_.scheduleNamedCallback("rx", rx_timestamp);

        scheduler_.scheduleAt(rx_timestamp + 1ms, [&](const auto&) {
            //
            const auto maybe_rx_transfer = session->receive();
            ASSERT_THAT(maybe_rx_transfer, Optional(_));
            // NOLINTNEXTLINE(bugprone-unchecked-optional-access)
            const auto& rx_transfer = maybe_rx_transfer.value();

            EXPECT_THAT(rx_transfer.metadata.rx_meta.timestamp, rx_timestamp);
            EXPECT_THAT(rx_transfer.metadata.rx_meta.base.transfer_id, 0x1D);
            EXPECT_THAT(rx_transfer.metadata.rx_meta.base.priority, Priority::High);
            EXPECT_THAT(rx_transfer.metadata.remote_node_id, 0x13);

            std::array<std::uint8_t, 2> buffer{};
            EXPECT_THAT(rx_transfer.payload.size(), 2);
            EXPECT_THAT(rx_transfer.payload.copy(0, buffer.data(), buffer.size()), 2);
            EXPECT_THAT(buffer, ElementsAre(42, 147));
        });
    });
    scheduler_.scheduleAt(2s, [&](const auto&) {
        //
        SCOPED_TRACE("2-nd iteration: no frames available @ 2s");

        rx_timestamp = now() + 10ms;
        EXPECT_CALL(media_mock_, pop(_))  //
            .WillOnce([&](auto payload) {
                EXPECT_THAT(now(), rx_timestamp);
                EXPECT_THAT(payload.size(), CANARD_MTU_MAX);
                return cetl::nullopt;
            });
        scheduler_.scheduleNamedCallback("rx", rx_timestamp);

        scheduler_.scheduleAt(rx_timestamp + 1ms, [&](const auto&) {
            //
            const auto maybe_rx_transfer = session->receive();
            EXPECT_THAT(maybe_rx_transfer, Eq(cetl::nullopt));
        });
    });
    scheduler_.spinFor(10s);
}

TEST_F(TestCanSvcRxSessions, receive_request_via_callback)
{
    auto transport = makeTransport(mr_, 0x31);

    EXPECT_CALL(media_mock_, registerPopCallback(_))  //
        .WillOnce(Invoke([&](auto function) {         //
            return scheduler_.registerNamedCallback("rx", std::move(function));
        }));

    auto maybe_session = transport->makeRequestRxSession({8, 0x17B});
    ASSERT_THAT(maybe_session, VariantWith<UniquePtr<IRequestRxSession>>(NotNull()));
    auto session = cetl::get<UniquePtr<IRequestRxSession>>(std::move(maybe_session));

    EXPECT_CALL(media_mock_, setFilters(SizeIs(1)))  //
        .WillOnce([&](Filters filters) {
            EXPECT_THAT(filters,
                        Contains(FilterEq({0b1'0'0'101111011'0110001'0000000, 0b1'0'1'111111111'1111111'0000000})));
            return cetl::nullopt;
        });

    TimePoint rx_timestamp;

    session->setOnReceiveCallback([&](const IRequestRxSession::OnReceiveCallback::Arg& arg) {
        //
        EXPECT_THAT(arg.transfer.metadata.rx_meta.timestamp, rx_timestamp);
        EXPECT_THAT(arg.transfer.metadata.rx_meta.base.transfer_id, 0x1D);
        EXPECT_THAT(arg.transfer.metadata.rx_meta.base.priority, Priority::High);
        EXPECT_THAT(arg.transfer.metadata.remote_node_id, 0x13);

        std::array<char, 2> buffer{};
        ASSERT_THAT(arg.transfer.payload.size(), buffer.size());
        EXPECT_THAT(arg.transfer.payload.copy(0, buffer.data(), buffer.size()), buffer.size());
        EXPECT_THAT(buffer, ElementsAre(42, 147));
    });

    scheduler_.scheduleAt(1s, [&](const auto&) {
        //
        rx_timestamp = now() + 10ms;
        EXPECT_CALL(media_mock_, pop(_))  //
            .WillOnce([&](auto p) {
                EXPECT_THAT(now(), rx_timestamp);
                EXPECT_THAT(p.size(), CANARD_MTU_MAX);
                p[0] = b(42);
                p[1] = b(147);
                p[2] = b(0b111'11101);
                return IMedia::PopResult::Metadata{rx_timestamp, 0b011'1'1'0'101111011'0110001'0010011, 3};
            });
        scheduler_.scheduleNamedCallback("rx", rx_timestamp);

        scheduler_.scheduleAt(rx_timestamp + 1ms, [&](const auto&) {
            //
            const auto maybe_rx_transfer = session->receive();
            ASSERT_THAT(maybe_rx_transfer, Eq(cetl::nullopt));  // b/c was "consumed" by the callback.
        });
    });
    scheduler_.spinFor(10s);
}

// NOLINTNEXTLINE(readability-function-cognitive-complexity)
TEST_F(TestCanSvcRxSessions, receive_response)
{
    auto transport = makeTransport(mr_, 0x13);

    EXPECT_CALL(media_mock_, registerPopCallback(_))  //
        .WillOnce(Invoke([&](auto function) {         //
            return scheduler_.registerNamedCallback("rx", std::move(function));
        }));

    constexpr std::size_t extent_bytes  = 8;
    auto                  maybe_session = transport->makeResponseRxSession({extent_bytes, 0x17B, 0x31});
    ASSERT_THAT(maybe_session, VariantWith<UniquePtr<IResponseRxSession>>(NotNull()));
    auto session = cetl::get<UniquePtr<IResponseRxSession>>(std::move(maybe_session));

    EXPECT_CALL(media_mock_, setFilters(SizeIs(1)))  //
        .WillOnce([&](Filters filters) {
            EXPECT_THAT(filters,
                        Contains(FilterEq({0b1'0'0'101111011'0010011'0000000, 0b1'0'1'111111111'1111111'0000000})));
            return cetl::nullopt;
        });

    const auto params = session->getParams();
    EXPECT_THAT(params.extent_bytes, extent_bytes);
    EXPECT_THAT(params.service_id, 0x17B);
    EXPECT_THAT(params.server_node_id, 0x31);

    constexpr auto timeout = 200ms;
    session->setTransferIdTimeout(timeout);

    TimePoint rx_timestamp;

    scheduler_.scheduleAt(1s, [&](const auto&) {
        //
        SCOPED_TRACE("1-st iteration: one frame available @ 1s");

        rx_timestamp = now() + 10ms;
        EXPECT_CALL(media_mock_, pop(_))  //
            .WillOnce([&](auto p) {
                EXPECT_THAT(now(), rx_timestamp);
                EXPECT_THAT(p.size(), CANARD_MTU_MAX);
                p[0] = b(42);
                p[1] = b(147);
                p[2] = b(0b111'11101);
                return IMedia::PopResult::Metadata{rx_timestamp, 0b011'1'0'0'101111011'0010011'0110001, 3};
            });
        scheduler_.scheduleNamedCallback("rx", rx_timestamp);

        scheduler_.scheduleAt(rx_timestamp + 1ms, [&](const auto&) {
            //
            const auto maybe_rx_transfer = session->receive();
            ASSERT_THAT(maybe_rx_transfer, Optional(_));
            // NOLINTNEXTLINE(bugprone-unchecked-optional-access)
            const auto& rx_transfer = maybe_rx_transfer.value();

            EXPECT_THAT(rx_transfer.metadata.rx_meta.timestamp, rx_timestamp);
            EXPECT_THAT(rx_transfer.metadata.rx_meta.base.transfer_id, 0x1D);
            EXPECT_THAT(rx_transfer.metadata.rx_meta.base.priority, Priority::High);
            EXPECT_THAT(rx_transfer.metadata.remote_node_id, 0x31);

            std::array<std::uint8_t, 2> buffer{};
            EXPECT_THAT(rx_transfer.payload.size(), 2);
            EXPECT_THAT(rx_transfer.payload.copy(0, buffer.data(), buffer.size()), 2);
            EXPECT_THAT(buffer, ElementsAre(42, 147));
        });
    });
    scheduler_.scheduleAt(2s, [&](const auto&) {
        //
        SCOPED_TRACE("2-nd iteration: no frames available @ 2s");

        rx_timestamp = now() + 10ms;
        EXPECT_CALL(media_mock_, pop(_))  //
            .WillOnce([&](auto payload) {
                EXPECT_THAT(now(), rx_timestamp);
                EXPECT_THAT(payload.size(), CANARD_MTU_MAX);
                return cetl::nullopt;
            });
        scheduler_.scheduleNamedCallback("rx", rx_timestamp);

        scheduler_.scheduleAt(rx_timestamp + 1ms, [&](const auto&) {
            //
            const auto maybe_rx_transfer = session->receive();
            EXPECT_THAT(maybe_rx_transfer, Eq(cetl::nullopt));
        });
    });
    scheduler_.spinFor(10s);
}

// NOLINTNEXTLINE(readability-function-cognitive-complexity)
TEST_F(TestCanSvcRxSessions, receive_two_frames)
{
    auto transport = makeTransport(mr_, 0x31);

    EXPECT_CALL(media_mock_, registerPopCallback(_))  //
        .WillOnce(Invoke([&](auto function) {         //
            return scheduler_.registerNamedCallback("rx", std::move(function));
        }));

    constexpr std::size_t extent_bytes  = 8;
    auto                  maybe_session = transport->makeRequestRxSession({extent_bytes, 0x17B});
    ASSERT_THAT(maybe_session, VariantWith<UniquePtr<IRequestRxSession>>(NotNull()));
    auto session = cetl::get<UniquePtr<IRequestRxSession>>(std::move(maybe_session));

    EXPECT_CALL(media_mock_, setFilters(SizeIs(1)))  //
        .WillOnce([&](Filters filters) {
            EXPECT_THAT(filters,
                        Contains(FilterEq({0b1'0'0'101111011'0110001'0000000, 0b1'0'1'111111111'1111111'0000000})));
            return cetl::nullopt;
        });

    auto first_rx_timestamp = TimePoint{1s + 10ms};

    scheduler_.scheduleAt(1s, [&](const auto&) {
        //
        EXPECT_CALL(media_mock_, pop(_))  //
            .WillOnce([&](auto p) {
                EXPECT_THAT(now(), first_rx_timestamp);
                EXPECT_THAT(p.size(), CANARD_MTU_MAX);
                p[0] = b('0');
                p[1] = b('1');
                p[2] = b('2');
                p[3] = b('3');
                p[4] = b('4');
                p[5] = b('5');
                p[6] = b('6');
                p[7] = b(0b101'11110);
                return IMedia::PopResult::Metadata{first_rx_timestamp, 0b000'1'1'0'101111011'0110001'0010011, 8};
            });
        scheduler_.scheduleNamedCallback("rx", first_rx_timestamp);

        scheduler_.scheduleAt(first_rx_timestamp + 1ms, [&](const auto&) {
            //
            const auto maybe_rx_transfer = session->receive();
            EXPECT_THAT(maybe_rx_transfer, Eq(cetl::nullopt));
        });
    });
    scheduler_.scheduleAt(first_rx_timestamp + 3ms, [&](const auto&) {
        //
        EXPECT_CALL(media_mock_, pop(_))  //
            .WillOnce([&](auto p) {
                EXPECT_THAT(now(), first_rx_timestamp + 3ms);
                EXPECT_THAT(p.size(), CANARD_MTU_MAX);
                p[0] = b('7');
                p[1] = b('8');
                p[2] = b('9');
                p[3] = b(0x7D);
                p[4] = b(0x61);  // expected 16-bit CRC
                p[5] = b(0b010'11110);
                return IMedia::PopResult::Metadata{first_rx_timestamp, 0b000'1'1'0'101111011'0110001'0010011, 6};
            });
        scheduler_.scheduleNamedCallback("rx", now());

        scheduler_.scheduleAt(now() + 1ms, [&](const auto&) {
            //
            const auto maybe_rx_transfer = session->receive();
            ASSERT_THAT(maybe_rx_transfer, Optional(_));
            // NOLINTNEXTLINE(bugprone-unchecked-optional-access)
            const auto& rx_transfer = maybe_rx_transfer.value();

            EXPECT_THAT(rx_transfer.metadata.rx_meta.timestamp, first_rx_timestamp);
            EXPECT_THAT(rx_transfer.metadata.rx_meta.base.transfer_id, 0x1E);
            EXPECT_THAT(rx_transfer.metadata.rx_meta.base.priority, Priority::Exceptional);
            EXPECT_THAT(rx_transfer.metadata.remote_node_id, 0x13);

            std::array<char, extent_bytes> buffer{};
            EXPECT_THAT(rx_transfer.payload.size(), buffer.size());
            EXPECT_THAT(rx_transfer.payload.copy(0, buffer.data(), buffer.size()), buffer.size());
            EXPECT_THAT(buffer, ElementsAre('0', '1', '2', '3', '4', '5', '6', '7'));
        });
    });
    scheduler_.spinFor(10s);
}

TEST_F(TestCanSvcRxSessions, unsubscribe)
{
    auto transport = makeTransport(mr_, 0x31);

    EXPECT_CALL(media_mock_, registerPopCallback(_))  //
        .WillOnce(Invoke([&](auto function) {         //
            return scheduler_.registerNamedCallback("rx", std::move(function));
        }));

    constexpr std::size_t extent_bytes  = 8;
    auto                  maybe_session = transport->makeRequestRxSession({extent_bytes, 0x17B});
    ASSERT_THAT(maybe_session, VariantWith<UniquePtr<IRequestRxSession>>(NotNull()));
    auto session = cetl::get<UniquePtr<IRequestRxSession>>(std::move(maybe_session));

    EXPECT_CALL(media_mock_, setFilters(SizeIs(1)))  //
        .WillOnce([&](Filters filters) {
            EXPECT_THAT(filters, Contains(FilterEq({0x025ED880, 0x02FFFF80})));
            return cetl::nullopt;
        });

    scheduler_.scheduleAt(1s, [&](const auto&) {
        //
        EXPECT_CALL(media_mock_, setFilters(IsEmpty()))  //
            .WillOnce([&](Filters) {                     //
                return cetl::nullopt;
            });
        session.reset();
    });
    scheduler_.spinFor(10s);
}

TEST_F(TestCanSvcRxSessions, receive_multiple_tids_frames)
{
    StrictMock<MediaMock> media_mock2{};
    EXPECT_CALL(media_mock2, getMtu()).WillRepeatedly(Return(CANARD_MTU_CAN_CLASSIC));

    auto transport = makeTransport(mr_, 42, &media_mock2);

    EXPECT_CALL(media_mock_, registerPopCallback(_))  //
        .WillOnce(Invoke([&](auto function) {         //
            return scheduler_.registerNamedCallback("slcan0", std::move(function));
        }));
    EXPECT_CALL(media_mock_, setFilters(SizeIs(1))).WillOnce(Return(cetl::nullopt));
    EXPECT_CALL(media_mock2, registerPopCallback(_))  //
        .WillOnce(Invoke([&](auto function) {         //
            return scheduler_.registerNamedCallback("slcan2", std::move(function));
        }));
    EXPECT_CALL(media_mock2, setFilters(SizeIs(1))).WillOnce(Return(cetl::nullopt));

    constexpr std::size_t extent_bytes  = 8;
    auto                  maybe_session = transport->makeResponseRxSession({extent_bytes, 147, 47});
    ASSERT_THAT(maybe_session, VariantWith<UniquePtr<IResponseRxSession>>(NotNull()));
    auto session = cetl::get<UniquePtr<IResponseRxSession>>(std::move(maybe_session));
    session->setTransferIdTimeout(0s);

    std::vector<std::tuple<TimePoint, std::string>> calls;
    session->setOnReceiveCallback([&](const auto& arg) {
        //
        calls.push_back(std::make_tuple(now(), testing::PrintToString(arg.transfer.metadata)));
    });

    const std::array<std::tuple<MediaMock&, Duration, std::string, std::string>, 20> frames = {
        //
        // response 1001, tid=0, accepted
<<<<<<< HEAD
        std::make_tuple(std::ref(media_mock_), 350755us, "slcan0", "1224D52F#E9030000000000A0"),  // ☑️create!,iface←0
=======
        std::make_tuple(std::ref(media_mock_), 350755us, "slcan0", "1224D52F#E9030000000000A0"),  // ☑️create!
>>>>>>> 318898e6
        std::make_tuple(std::ref(media_mock_), 350764us, "slcan0", "1224D52F#00C08C40"),          // ⚡️0️⃣tid←1
        //
        // CAN2 response 1001, tid=0, dropped as duplicate
        std::make_tuple(std::ref(media_mock2), 350783us, "slcan2", "1224D52F#E9030000000000A0"),  // ❌tid≠1
        std::make_tuple(std::ref(media_mock2), 351331us, "slcan2", "1224D52F#00C08C40"),          // ❌tid≠1
        //
<<<<<<< HEAD
        // CAN2 response 2001, tid=1, accepted by resync to interface #2
        std::make_tuple(std::ref(media_mock2), 351336us, "slcan2", "1224D52F#D1070000000000A1"),  // ☑️tid=1,iface←2
        std::make_tuple(std::ref(media_mock2), 351338us, "slcan2", "1224D52F#00594C41"),          // ⚡️1️⃣tid←2
        //
        // CAN2 partial response 3001, accepted
        std::make_tuple(std::ref(media_mock2), 351340us, "slcan2", "1224D52F#B90B0000000000A2"),  // ☑️
        //
        // CAN0 response 2001, tid=1, dropped as duplicate
        std::make_tuple(std::ref(media_mock_), 351473us, "slcan0", "1224D52F#D1070000000000A1"),  // ❌tid≠2
        std::make_tuple(std::ref(media_mock_), 351476us, "slcan0", "1224D52F#00594C41"),          // ❌tid≠2
        //
        // CAN0 response 3001, tid=2, dropped as wrong interface (expected #2)
        std::make_tuple(std::ref(media_mock_), 351478us, "slcan0", "1224D52F#B90B0000000000A2"),  // ❌iface≠2 & !idle
        std::make_tuple(std::ref(media_mock_), 351479us, "slcan0", "1224D52F#00984542"),          // ❌iface≠2 & !idle
=======
        // CAN2 response 2001, tid=1, dropped as wrong interface (expected #0)
        std::make_tuple(std::ref(media_mock2), 351336us, "slcan2", "1224D52F#D1070000000000A1"),  // ❌iface≠0
        std::make_tuple(std::ref(media_mock2), 351338us, "slcan2", "1224D52F#00594C41"),          // ❌iface≠0
        //
        // CAN2 partial response 3001, tid=2, resync as new tid # 2
        std::make_tuple(std::ref(media_mock2), 351340us, "slcan2", "1224D52F#B90B0000000000A2"),  // ☑️️️tid←2,iface←2
        //
        // CAN0 response 2001, tid=1, dropped as wrong interface (expected #2)
        std::make_tuple(std::ref(media_mock_), 351473us, "slcan0", "1224D52F#D1070000000000A1"),  // ❌iface≠2
        std::make_tuple(std::ref(media_mock_), 351476us, "slcan0", "1224D52F#00594C41"),          // ❌iface≠2
        //
        // CAN0 response 3001, tid=2, dropped as wrong interface (expected #2)
        std::make_tuple(std::ref(media_mock_), 351478us, "slcan0", "1224D52F#B90B0000000000A2"),  // ❌iface≠2
        std::make_tuple(std::ref(media_mock_), 351479us, "slcan0", "1224D52F#00984542"),          // ❌iface≠2
>>>>>>> 318898e6
        //
        // CAN2 final fragment response 3001, tid=2, accepted
        std::make_tuple(std::ref(media_mock2), 351697us, "slcan2", "1224D52F#00984542"),  //      // ⚡️2️⃣tid←3
        //
        // CAN2 response 4001, tid=3, accepted
        std::make_tuple(std::ref(media_mock2), 351700us, "slcan2", "1224D52F#A10F0000000000A3"),  // ☑️
        std::make_tuple(std::ref(media_mock2), 351702us, "slcan2", "1224D52F#007AED43"),          // ⚡️3️⃣tid←4
        //
        // CAN0 response 4001, tid=3, dropped as duplicate
        std::make_tuple(std::ref(media_mock_), 351730us, "slcan0", "1224D52F#A10F0000000000A3"),  // ❌tid≠4
        std::make_tuple(std::ref(media_mock_), 351732us, "slcan0", "1224D52F#007AED43"),          // ❌tid≠4
        //
        // CAN2 response 5001, tid=4, accepted
        std::make_tuple(std::ref(media_mock2), 352747us, "slcan2", "1224D52F#89130000000000A4"),  // ☑️
        std::make_tuple(std::ref(media_mock2), 352777us, "slcan2", "1224D52F#007A4F44"),          // ⚡️4️⃣tid←5
        //
        // CAN0 response 5001, tid=4, dropped as duplicate
        std::make_tuple(std::ref(media_mock_), 352800us, "slcan0", "1224D52F#89130000000000A4"),  // ❌tid≠5
        std::make_tuple(std::ref(media_mock_), 352812us, "slcan0", "1224D52F#007A4F44"),          // ❌tid≠5
    };
    for (const auto& frame : frames)
    {
        scheduler_.scheduleAt(TimePoint{std::get<1>(frame)}, [this, &frame](const auto&) {
            //
            scheduler_.scheduleNamedCallback(std::get<2>(frame), TimePoint{std::get<1>(frame)});
            EXPECT_CALL(std::get<0>(frame), pop(_)).WillOnce([&](auto p) {  //
                return makeFragmentFromCanDumpLine(std::get<3>(frame), p);
            });
        });
    }
    scheduler_.spinFor(10s);

    EXPECT_THAT(calls,
                ElementsAre(std::make_tuple(  //
                                TimePoint{350764us},
                                "SvcRxMetadata{rx_meta=TransferRxMetadata{base=TransferMetadata{transfer_id=0, "
                                "priority=Nominal(4)}, timestamp=350755us}, remote_node_id=47}"),
                            std::make_tuple(  //
<<<<<<< HEAD
                                TimePoint{351338us},
                                "SvcRxMetadata{rx_meta=TransferRxMetadata{base=TransferMetadata{transfer_id=1, "
                                "priority=Nominal(4)}, timestamp=351336us}, remote_node_id=47}"),
                            std::make_tuple(  //
=======
>>>>>>> 318898e6
                                TimePoint{351697us},
                                "SvcRxMetadata{rx_meta=TransferRxMetadata{base=TransferMetadata{transfer_id=2, "
                                "priority=Nominal(4)}, timestamp=351340us}, remote_node_id=47}"),
                            std::make_tuple(  //
                                TimePoint{351702us},
                                "SvcRxMetadata{rx_meta=TransferRxMetadata{base=TransferMetadata{transfer_id=3, "
                                "priority=Nominal(4)}, timestamp=351700us}, remote_node_id=47}"),
                            std::make_tuple(  //
                                TimePoint{352777us},
                                "SvcRxMetadata{rx_meta=TransferRxMetadata{base=TransferMetadata{transfer_id=4, "
                                "priority=Nominal(4)}, timestamp=352747us}, remote_node_id=47}")));
}

// NOLINTEND(cppcoreguidelines-avoid-magic-numbers, readability-magic-numbers)

}  // namespace<|MERGE_RESOLUTION|>--- conflicted
+++ resolved
@@ -586,33 +586,13 @@
     const std::array<std::tuple<MediaMock&, Duration, std::string, std::string>, 20> frames = {
         //
         // response 1001, tid=0, accepted
-<<<<<<< HEAD
-        std::make_tuple(std::ref(media_mock_), 350755us, "slcan0", "1224D52F#E9030000000000A0"),  // ☑️create!,iface←0
-=======
         std::make_tuple(std::ref(media_mock_), 350755us, "slcan0", "1224D52F#E9030000000000A0"),  // ☑️create!
->>>>>>> 318898e6
         std::make_tuple(std::ref(media_mock_), 350764us, "slcan0", "1224D52F#00C08C40"),          // ⚡️0️⃣tid←1
         //
         // CAN2 response 1001, tid=0, dropped as duplicate
         std::make_tuple(std::ref(media_mock2), 350783us, "slcan2", "1224D52F#E9030000000000A0"),  // ❌tid≠1
         std::make_tuple(std::ref(media_mock2), 351331us, "slcan2", "1224D52F#00C08C40"),          // ❌tid≠1
         //
-<<<<<<< HEAD
-        // CAN2 response 2001, tid=1, accepted by resync to interface #2
-        std::make_tuple(std::ref(media_mock2), 351336us, "slcan2", "1224D52F#D1070000000000A1"),  // ☑️tid=1,iface←2
-        std::make_tuple(std::ref(media_mock2), 351338us, "slcan2", "1224D52F#00594C41"),          // ⚡️1️⃣tid←2
-        //
-        // CAN2 partial response 3001, accepted
-        std::make_tuple(std::ref(media_mock2), 351340us, "slcan2", "1224D52F#B90B0000000000A2"),  // ☑️
-        //
-        // CAN0 response 2001, tid=1, dropped as duplicate
-        std::make_tuple(std::ref(media_mock_), 351473us, "slcan0", "1224D52F#D1070000000000A1"),  // ❌tid≠2
-        std::make_tuple(std::ref(media_mock_), 351476us, "slcan0", "1224D52F#00594C41"),          // ❌tid≠2
-        //
-        // CAN0 response 3001, tid=2, dropped as wrong interface (expected #2)
-        std::make_tuple(std::ref(media_mock_), 351478us, "slcan0", "1224D52F#B90B0000000000A2"),  // ❌iface≠2 & !idle
-        std::make_tuple(std::ref(media_mock_), 351479us, "slcan0", "1224D52F#00984542"),          // ❌iface≠2 & !idle
-=======
         // CAN2 response 2001, tid=1, dropped as wrong interface (expected #0)
         std::make_tuple(std::ref(media_mock2), 351336us, "slcan2", "1224D52F#D1070000000000A1"),  // ❌iface≠0
         std::make_tuple(std::ref(media_mock2), 351338us, "slcan2", "1224D52F#00594C41"),          // ❌iface≠0
@@ -627,7 +607,6 @@
         // CAN0 response 3001, tid=2, dropped as wrong interface (expected #2)
         std::make_tuple(std::ref(media_mock_), 351478us, "slcan0", "1224D52F#B90B0000000000A2"),  // ❌iface≠2
         std::make_tuple(std::ref(media_mock_), 351479us, "slcan0", "1224D52F#00984542"),          // ❌iface≠2
->>>>>>> 318898e6
         //
         // CAN2 final fragment response 3001, tid=2, accepted
         std::make_tuple(std::ref(media_mock2), 351697us, "slcan2", "1224D52F#00984542"),  //      // ⚡️2️⃣tid←3
@@ -666,13 +645,6 @@
                                 "SvcRxMetadata{rx_meta=TransferRxMetadata{base=TransferMetadata{transfer_id=0, "
                                 "priority=Nominal(4)}, timestamp=350755us}, remote_node_id=47}"),
                             std::make_tuple(  //
-<<<<<<< HEAD
-                                TimePoint{351338us},
-                                "SvcRxMetadata{rx_meta=TransferRxMetadata{base=TransferMetadata{transfer_id=1, "
-                                "priority=Nominal(4)}, timestamp=351336us}, remote_node_id=47}"),
-                            std::make_tuple(  //
-=======
->>>>>>> 318898e6
                                 TimePoint{351697us},
                                 "SvcRxMetadata{rx_meta=TransferRxMetadata{base=TransferMetadata{transfer_id=2, "
                                 "priority=Nominal(4)}, timestamp=351340us}, remote_node_id=47}"),
