--- conflicted
+++ resolved
@@ -7,10 +7,6 @@
 #include "../../test_utilities.hpp"
 #include "../../tracking_memory_resource.hpp"
 #include "../../virtual_time_scheduler.hpp"
-<<<<<<< HEAD
-#include "../multiplexer_mock.hpp"
-=======
->>>>>>> 987a6654
 #include "media_mock.hpp"
 
 #include <canard.h>
@@ -89,11 +85,7 @@
         // but it's not possible due to CETL issue https://github.com/OpenCyphal/CETL/issues/119.
         const auto opt_local_node_id = cetl::optional<NodeId>{local_node_id};
 
-<<<<<<< HEAD
-        auto maybe_transport = can::makeTransport(mr, mux_mock_, media_array, 0, opt_local_node_id);
-=======
         auto maybe_transport = can::makeTransport(mr, media_array, 0, opt_local_node_id);
->>>>>>> 987a6654
         EXPECT_THAT(maybe_transport, VariantWith<UniquePtr<can::ICanTransport>>(NotNull()));
         return cetl::get<UniquePtr<can::ICanTransport>>(std::move(maybe_transport));
     }
@@ -104,10 +96,6 @@
     libcyphal::VirtualTimeScheduler scheduler_{};
     TrackingMemoryResource          mr_;
     StrictMock<can::MediaMock>      media_mock_{};
-<<<<<<< HEAD
-    StrictMock<MultiplexerMock>     mux_mock_{};
-=======
->>>>>>> 987a6654
     // NOLINTEND
 };
 
