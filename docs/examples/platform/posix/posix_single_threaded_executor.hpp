/// @copyright
/// Copyright (C) OpenCyphal Development Team  <opencyphal.org>
/// Copyright Amazon.com Inc. or its affiliates.
/// SPDX-License-Identifier: MIT
///

#ifndef EXAMPLE_PLATFORM_POSIX_SINGLE_THREADED_EXECUTOR_HPP_INCLUDED
#define EXAMPLE_PLATFORM_POSIX_SINGLE_THREADED_EXECUTOR_HPP_INCLUDED

#include "posix_executor_extension.hpp"
#include "posix_platform_error.hpp"

#include <cetl/pf17/cetlpf.hpp>
#include <cetl/rtti.hpp>
#include <cetl/variable_length_array.hpp>
#include <libcyphal/common/cavl/cavl.hpp>
#include <libcyphal/executor.hpp>
#include <libcyphal/platform/single_threaded_executor.hpp>
#include <libcyphal/transport/errors.hpp>
#include <libcyphal/types.hpp>

#include <algorithm>
#include <chrono>
#include <cstddef>
#include <cstdint>
#include <errno.h>
#include <limits>
#include <sys/poll.h>
#include <thread>
#include <tuple>

namespace example
{
namespace platform
{
namespace posix
{

class PosixSingleThreadedExecutor final : public libcyphal::platform::SingleThreadedExecutor,
                                          public IPosixExecutorExtension
{
public:
    explicit PosixSingleThreadedExecutor(cetl::pmr::memory_resource& memory_resource)
        : total_awaitables_{0}
        , awaitable_nodes_allocator_{&memory_resource}
        , poll_fds_{&memory_resource}
        , callback_handles_{&memory_resource}
    {
    }

    PosixSingleThreadedExecutor(const PosixSingleThreadedExecutor&)                = delete;
    PosixSingleThreadedExecutor(PosixSingleThreadedExecutor&&) noexcept            = delete;
    PosixSingleThreadedExecutor& operator=(const PosixSingleThreadedExecutor&)     = delete;
    PosixSingleThreadedExecutor& operator=(PosixSingleThreadedExecutor&&) noexcept = delete;

    ~PosixSingleThreadedExecutor() override
    {
        // Just in case release whatever awaitable nodes left, but properly used `Callback::Handle`-s
        // (aka "handle must not outlive executor") should have removed them all.
        //
        CETL_DEBUG_ASSERT(awaitable_nodes_.empty(), "");
        awaitable_nodes_.postOrderTraverse([this](auto& node) { destroyAwaitableNode(node); });
    }

    using PollFailure = cetl::variant<libcyphal::transport::MemoryError,
                                      libcyphal::transport::PlatformError,
                                      libcyphal::transport::ArgumentError>;

    cetl::optional<PollFailure> pollAwaitableResourcesFor(const cetl::optional<libcyphal::Duration> timeout)
    {
        CETL_DEBUG_ASSERT(!awaitable_nodes_.empty() || timeout,
                          "Infinite timeout without awaitables means that we will sleep forever.");

        if (awaitable_nodes_.empty())
        {
            if (!timeout)
            {
                return libcyphal::transport::ArgumentError{};
            }

            std::this_thread::sleep_for(*timeout);
            return cetl::nullopt;
        }

        // (Re-)populate the poll file descriptors and the callback IDs into variable size arrays.
        // Note, their `clear` doesn't deallocate the memory,
        // so we can reuse them, and grow on demand (but never shrink).
        //
        poll_fds_.clear();
        callback_handles_.clear();
        awaitable_nodes_.traverse([this](AwaitableNode& node) {
            //
            CETL_DEBUG_ASSERT(node.fd() >= 0, "");
            CETL_DEBUG_ASSERT(node.pollEvents() != 0, "");

            callback_handles_.push_back(node.handle());
            poll_fds_.push_back({node.fd(), static_cast<short int>(node.pollEvents()), 0});
        });
        if ((total_awaitables_ != poll_fds_.size()) || (total_awaitables_ != callback_handles_.size()))
        {
            return libcyphal::transport::MemoryError{};
        }

        // Make sure that timeout is within the range of `::poll()`'s `int` timeout parameter.
        // Any possible negative timeout will be treated as zero (return immediately from the `::poll`).
        //
        int clamped_timeout_ms = -1;  // "infinite" timeout
        if (timeout)
        {
            using PollDuration = std::chrono::milliseconds;

            clamped_timeout_ms = static_cast<int>(  //
                std::max(static_cast<PollDuration::rep>(0),
                         std::min(std::chrono::duration_cast<PollDuration>(*timeout).count(),
                                  static_cast<PollDuration::rep>(std::numeric_limits<int>::max()))));
        }

        int poll_result = ::poll(poll_fds_.data(), static_cast<nfds_t>(poll_fds_.size()), clamped_timeout_ms);
        if (poll_result < 0)
        {
            const auto err = errno;
            return libcyphal::transport::PlatformError{PosixPlatformError{err}};
        }
        if (poll_result == 0)
        {
            return cetl::nullopt;
        }

        const auto now_time = now();
        for (std::size_t index = 0; (index < poll_fds_.size()) && (poll_result > 0); ++index)
        {
            const pollfd& poll_fd = poll_fds_[index];
            if (poll_fd.revents != 0)
            {
                // Allows to leave "earlier" from the loop if we have no more events to process.
                --poll_result;

                if (0 != (static_cast<PollEvents>(poll_fd.revents) & static_cast<PollEvents>(poll_fd.events)))
                {
                    const Callback::Handle cb_handle = callback_handles_[index];
                    scheduleCallbackByHandle(cb_handle, Callback::Schedule::Once{now_time});
                }
            }
        }

        return cetl::nullopt;
    }

    /// @brief Releases temporary resources.
    ///
    /// In use for testing purposes only, namely so that tracking memory resource
    /// won't report these temporary allocations as memory leaks.
    ///
    void releaseTemporaryResources()
    {
        poll_fds_.clear();
        poll_fds_.shrink_to_fit();

        callback_handles_.clear();
        callback_handles_.shrink_to_fit();
    }

protected:
    void onCallbackHandling(const Callback::Handle old_handle, const Callback::Handle new_handle) noexcept override
    {
        auto* const awaitable_node = awaitable_nodes_.search(  //
            [old_handle](const AwaitableNode& node) {          // predicate
                return node.compareByHandle(old_handle);
            });
        if (nullptr == awaitable_node)
        {
            return;
        }

        awaitable_nodes_.remove(awaitable_node);
<<<<<<< HEAD
        destroyAwaitableNode(*awaitable_node);
=======

        if (new_handle)
        {
            awaitable_node->handle() = new_handle;
            awaitable_nodes_.search(  //
                [new_handle](const AwaitableNode& node) { return node.compareByHandle(new_handle); },
                [awaitable_node]() { return awaitable_node; });
        }
        else
        {
            destroyAwaitableNode(awaitable_node);
        }
>>>>>>> 3d34d38c
    }

    // MARK: - IPosixExecutorExtension

    bool scheduleCallbackWhen(Callback::Any& callback, const WhenCondition::Variant& when_condition) override
    {
        const Callback::Handle cb_handle = callbackToHandle(callback);

        return cetl::visit(
            [this, cb_handle](const auto& condition) {  //
                return scheduleCallbackWhenImpl(cb_handle, condition);
            },
            when_condition);
    }

    // MARK: - cetl::rtti

    CETL_NODISCARD void* _cast_(const cetl::type_id& id) & noexcept override
    {
        if (id == IPosixExecutorExtension::_get_type_id_())
        {
            return static_cast<IPosixExecutorExtension*>(this);
        }
        return base::_cast_(id);
    }
    CETL_NODISCARD const void* _cast_(const cetl::type_id& id) const& noexcept override
    {
        if (id == IPosixExecutorExtension::_get_type_id_())
        {
            return static_cast<const IPosixExecutorExtension*>(this);
        }
        return base::_cast_(id);
    }

private:
    using PollEvents = std::uint16_t;
    using base       = SingleThreadedExecutor;

    class AwaitableNode final : public cavl::Node<AwaitableNode>
    {
    public:
        using Node::getChildNode;

        explicit AwaitableNode(const Callback::Handle cb_handle)
            : cb_handle_{cb_handle}
            , fd_{-1}
            , poll_events_{0}
        {
        }

        ~AwaitableNode() = default;

        AwaitableNode(const AwaitableNode&)                = delete;
        AwaitableNode(AwaitableNode&&) noexcept            = delete;
        AwaitableNode& operator=(const AwaitableNode&)     = delete;
        AwaitableNode& operator=(AwaitableNode&&) noexcept = delete;

        Callback::Handle& handle() noexcept
        {
            return cb_handle_;
        }

        int& fd() noexcept
        {
            return fd_;
        }

        PollEvents& pollEvents() noexcept
        {
            return poll_events_;
        }

        CETL_NODISCARD std::int8_t compareByHandle(const Callback::Handle cb_handle) const noexcept
        {
            if (cb_handle == cb_handle_)
            {
                return 0;
            }
            return (cb_handle > cb_handle_) ? +1 : -1;
        }

    private:
        // MARK: Data members:

        Callback::Handle cb_handle_;
        int              fd_;
        PollEvents       poll_events_;

    };  // AwaitableNode

    CETL_NODISCARD AwaitableNode* ensureAwaitableNode(const Callback::Handle cb_handle)
    {
        const std::tuple<AwaitableNode*, bool> node_existing = awaitable_nodes_.search(  //
            [cb_handle](const AwaitableNode& node) {                                     // predicate
                return node.compareByHandle(cb_handle);
            },
            [this, cb_handle]() {  // factory
                return makeAwaitableNode(cb_handle);
            });

        return std::get<0>(node_existing);
    }

    CETL_NODISCARD AwaitableNode* makeAwaitableNode(const Callback::Handle cb_handle)
    {
        // Stop allocations if we reach the maximum number of awaitables supported by `poll`.
        CETL_DEBUG_ASSERT(total_awaitables_ < std::numeric_limits<int>::max(), "");
        if (total_awaitables_ >= std::numeric_limits<int>::max())
        {
            return nullptr;
        }

        AwaitableNode* const node = awaitable_nodes_allocator_.allocate(1);
        if (nullptr != node)
        {
            awaitable_nodes_allocator_.construct(node, cb_handle);
        }

        ++total_awaitables_;
        return node;
    }

    void destroyAwaitableNode(AwaitableNode& awaitable_node)
    {
        // No Sonar cpp:M23_329 b/c we do our own low-level PMR management here.
        awaitable_node.~AwaitableNode();  // NOSONAR cpp:M23_329
        awaitable_nodes_allocator_.deallocate(&awaitable_node, 1);

        --total_awaitables_;
    }

    bool scheduleCallbackWhenImpl(const Callback::Handle cb_handle, const WhenCondition::HandleReadable& readable)
    {
        CETL_DEBUG_ASSERT(readable.fd >= 0, "");

        auto* const awaitable_node = ensureAwaitableNode(cb_handle);
        if (nullptr == awaitable_node)
        {
            return false;
        }

        awaitable_node->fd() = readable.fd;
        awaitable_node->pollEvents() |= static_cast<PollEvents>(POLLIN);

        return true;
    }

    bool scheduleCallbackWhenImpl(const Callback::Handle cb_handle, const WhenCondition::HandleWritable& writable)
    {
        CETL_DEBUG_ASSERT(writable.fd >= 0, "");

        auto* const awaitable_node = ensureAwaitableNode(cb_handle);
        if (nullptr == awaitable_node)
        {
            return false;
        }

        awaitable_node->fd() = writable.fd;
        awaitable_node->pollEvents() |= static_cast<PollEvents>(POLLOUT);

        return true;
    }

    // MARK: - Data members:

    using PollFds = cetl::VariableLengthArray<pollfd, cetl::pmr::polymorphic_allocator<pollfd>>;
    using CallbackHandles =
        cetl::VariableLengthArray<Callback::Handle, cetl::pmr::polymorphic_allocator<Callback::Handle>>;

    std::size_t                                    total_awaitables_;
    cavl::Tree<AwaitableNode>                      awaitable_nodes_;
    libcyphal::detail::PmrAllocator<AwaitableNode> awaitable_nodes_allocator_;
    PollFds                                        poll_fds_;
    CallbackHandles                                callback_handles_;

};  // PosixSingleThreadedExecutor

}  // namespace posix
}  // namespace platform
}  // namespace example

#endif  // EXAMPLE_PLATFORM_POSIX_SINGLE_THREADED_EXECUTOR_HPP_INCLUDED<|MERGE_RESOLUTION|>--- conflicted
+++ resolved
@@ -173,9 +173,6 @@
         }
 
         awaitable_nodes_.remove(awaitable_node);
-<<<<<<< HEAD
-        destroyAwaitableNode(*awaitable_node);
-=======
 
         if (new_handle)
         {
@@ -188,7 +185,6 @@
         {
             destroyAwaitableNode(awaitable_node);
         }
->>>>>>> 3d34d38c
     }
 
     // MARK: - IPosixExecutorExtension
