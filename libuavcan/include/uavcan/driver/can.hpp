/*
 * CAN bus driver interface.
 * Copyright (C) 2014 Pavel Kirienko <pavel.kirienko@gmail.com>
 */

#ifndef UAVCAN_DRIVER_CAN_HPP_INCLUDED
#define UAVCAN_DRIVER_CAN_HPP_INCLUDED

#include <cassert>
#include <uavcan/std.hpp>
#include <uavcan/build_config.hpp>
#include <uavcan/driver/system_clock.hpp>

namespace uavcan
{
/**
 * Raw CAN frame, as passed to/from the CAN driver.
 */
struct UAVCAN_EXPORT CanFrame
{
    static const uint32_t MaskStdID = 0x000007FFU;
    static const uint32_t MaskExtID = 0x1FFFFFFFU;
    static const uint32_t FlagEFF = 1U << 31;                  ///< Extended frame format
    static const uint32_t FlagRTR = 1U << 30;                  ///< Remote transmission request
    static const uint32_t FlagERR = 1U << 29;                  ///< Error frame

    static const uint8_t MaxDataLen = 8;

    uint32_t id;                ///< CAN ID with flags (above)
    uint8_t data[MaxDataLen];
    uint8_t dlc;                ///< Data Length Code

    CanFrame() :
        id(0),
        dlc(0)
    {
        fill(data, data + MaxDataLen, uint8_t(0));
    }

    CanFrame(uint32_t can_id, const uint8_t* can_data, uint8_t data_len) :
        id(can_id),
        dlc((data_len > MaxDataLen) ? MaxDataLen : data_len)
    {
        UAVCAN_ASSERT(can_data != NULL);
        UAVCAN_ASSERT(data_len == dlc);
        (void)copy(can_data, can_data + dlc, this->data);
    }

    bool operator!=(const CanFrame& rhs) const { return !operator==(rhs); }
    bool operator==(const CanFrame& rhs) const
    {
        return (id == rhs.id) && (dlc == rhs.dlc) && equal(data, data + dlc, rhs.data);
    }

    bool isExtended()                  const { return id & FlagEFF; }
    bool isRemoteTransmissionRequest() const { return id & FlagRTR; }
    bool isErrorFrame()                const { return id & FlagERR; }

#if UAVCAN_TOSTRING
    enum StringRepresentation
    {
        StrTight,   ///< Minimum string length (default)
        StrAligned  ///< Fixed formatting for any frame
    };

    std::string toString(StringRepresentation mode = StrTight) const;

#endif

    /**
     * CAN frame arbitration rules, particularly STD vs EXT:
     *     Marco Di Natale - "Understanding and using the Controller Area Network"
     *     http://www6.in.tum.de/pub/Main/TeachingWs2013MSE/CANbus.pdf
     */
    bool priorityHigherThan(const CanFrame& rhs) const;
    bool priorityLowerThan(const CanFrame& rhs) const { return rhs.priorityHigherThan(*this); }
};
<<<<<<< HEAD

UAVCAN_PACKED_END
=======
>>>>>>> 1b698c42

/**
 * CAN hardware filter config struct.
 * Masks from @ref CanFrame can be applied to define frame type (EFF, EXT, etc.).
 * @ref ICanIface::configureFilters().
 */
struct UAVCAN_EXPORT CanFilterConfig
{
    uint32_t id;
    uint32_t mask;

    bool operator==(const CanFilterConfig& rhs) const
    {
        return rhs.id == id && rhs.mask == mask;
    }

    CanFilterConfig() :
        id(0),
        mask(0)
    { }
};

/**
 * Events to look for during @ref ICanDriver::select() call.
 * Bit position defines iface index, e.g. read = 1 << 2 to read from the third iface.
 */
struct UAVCAN_EXPORT CanSelectMasks
{
    uint8_t read;
    uint8_t write;

    CanSelectMasks() :
        read(0),
        write(0)
    { }
};

/**
 * Special IO flags.
 */
typedef uint16_t CanIOFlags;
static const CanIOFlags CanIOFlagLoopback = 1; ///< Send the frame back to RX with true TX timestamps

/**
 * Single non-blocking CAN interface.
 */
class UAVCAN_EXPORT ICanIface
{
public:
    virtual ~ICanIface() { }

    /**
     * Non-blocking transmission.
     * If the frame wasn't transmitted upon TX deadline, the driver should discard it.
     * @return 1 = one frame transmitted, 0 = TX buffer full, negative for error.
     */
    virtual int16_t send(const CanFrame& frame, MonotonicTime tx_deadline, CanIOFlags flags) = 0;

    /**
     * Non-blocking reception.
     * Timestamps should be provided by the CAN driver, ideally by the hardware CAN controller.
     * Monotonic timestamp is required and can be not precise since it is needed only for
     * protocol timing validation (transfer timeouts and inter-transfer intervals).
     * UTC timestamp is optional, if available it will be used for precise time synchronization;
     * must be set to zero if not available.
     * Refer to @ref ISystemClock to learn more about timestamps.
     * @param [out] out_ts_monotonic Monotonic timestamp, mandatory.
     * @param [out] out_ts_utc       UTC timestamp, optional, zero if unknown.
     * @return 1 = one frame received, 0 = RX buffer empty, negative for error.
     */
    virtual int16_t receive(CanFrame& out_frame, MonotonicTime& out_ts_monotonic, UtcTime& out_ts_utc,
                            CanIOFlags& out_flags) = 0;

    /**
     * Configure the hardware CAN filters. @ref CanFilterConfig.
     * @return 0 = success, negative for error.
     */
    virtual int16_t configureFilters(const CanFilterConfig* filter_configs, uint16_t num_configs) = 0;

    /**
     * Number of available hardware filters.
     */
    virtual uint16_t getNumFilters() const = 0;

    /**
     * Continuously incrementing counter of hardware errors.
     */
    virtual uint64_t getErrorCount() const = 0;
};

/**
 * Generic CAN driver.
 */
class UAVCAN_EXPORT ICanDriver
{
public:
    virtual ~ICanDriver() { }

    /**
     * Returns an interface by index, or null pointer if the index is out of range.
     */
    virtual ICanIface* getIface(uint8_t iface_index) = 0;

    virtual const ICanIface* getIface(uint8_t iface_index) const
    {
        return const_cast<ICanDriver*>(this)->getIface(iface_index);
    }

    /**
     * Total number of available CAN interfaces.
     * This value shall not change after initialization.
     */
    virtual uint8_t getNumIfaces() const = 0;

    /**
     * Block until the deadline, or one of the specified interfaces becomes available for read or write.
     * Iface masks will be modified by the driver to indicate which exactly interfaces are available for IO.
     * Bit position in the masks defines interface index.
     * Note that it is allowed to return from this method even if no requested events actually happened, or if
     * there are events that were not requested by the lirary.
     * @param [in,out] inout_masks        Masks indicating which interfaces are needed/available for IO.
     * @param [in]     blocking_deadline  Zero means non-blocking operation.
     * @return Positive number of ready interfaces or negative error code.
     */
    virtual int16_t select(CanSelectMasks& inout_masks, MonotonicTime blocking_deadline) = 0;
};

}

#endif // UAVCAN_DRIVER_CAN_HPP_INCLUDED<|MERGE_RESOLUTION|>--- conflicted
+++ resolved
@@ -75,11 +75,6 @@
     bool priorityHigherThan(const CanFrame& rhs) const;
     bool priorityLowerThan(const CanFrame& rhs) const { return rhs.priorityHigherThan(*this); }
 };
-<<<<<<< HEAD
-
-UAVCAN_PACKED_END
-=======
->>>>>>> 1b698c42
 
 /**
  * CAN hardware filter config struct.
