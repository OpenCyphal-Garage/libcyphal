--- conflicted
+++ resolved
@@ -14,18 +14,11 @@
 class IRunnable
 {
 public:
-<<<<<<< HEAD
     IRunnable(const IRunnable&)                = delete;
     IRunnable(IRunnable&&) noexcept            = delete;
     IRunnable& operator=(const IRunnable&)     = delete;
     IRunnable& operator=(IRunnable&&) noexcept = delete;
-=======
-    IRunnable(IRunnable&&)                 = delete;
-    IRunnable(const IRunnable&)            = delete;
-    IRunnable& operator=(IRunnable&&)      = delete;
-    IRunnable& operator=(const IRunnable&) = delete;
-    virtual ~IRunnable()                   = default;
->>>>>>> 11bdbeab
+    virtual ~IRunnable()                       = default;
 
     virtual void run(const TimePoint now) = 0;
 
