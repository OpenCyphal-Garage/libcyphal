/// @copyright
/// Copyright (C) OpenCyphal Development Team  <opencyphal.org>
/// Copyright Amazon.com Inc. or its affiliates.
/// SPDX-License-Identifier: MIT

#ifndef LIBCYPHAL_TRANSPORT_CAN_SVC_RX_SESSIONS_HPP_INCLUDED
#define LIBCYPHAL_TRANSPORT_CAN_SVC_RX_SESSIONS_HPP_INCLUDED

#include "delegate.hpp"
#include "libcyphal/transport/svc_sessions.hpp"

#include <canard.h>

#include <chrono>

namespace libcyphal
{
namespace transport
{
namespace can
{

/// Internal implementation details of the CAN transport.
/// Not supposed to be used directly by the users of the library.
///
namespace detail
{

/// @brief A template class to represent a service request/response RX session (both for server and client sides).
///
/// @tparam Interface_ Type of the session interface.
///                    Could be either `IRequestRxSession` or `IResponseRxSession`.
/// @tparam Params Type of the session parameters.
///                Could be either `RequestRxParams` or `ResponseRxParams`.
/// @tparam TransferKind Kind of the service transfer.
///                      Could be either `CanardTransferKindRequest` or `CanardTransferKindResponse`.
///
template <typename Interface_, typename Params, CanardTransferKind TransferKind>
class SvcRxSession final : public Interface_, private IRxSessionDelegate
{
    /// @brief Defines specification for making interface unique ptr.
    ///
    struct Spec
    {
        using Interface = Interface_;
        using Concrete  = SvcRxSession;

        // In use to disable public construction.
        // See https://seanmiddleditch.github.io/enabling-make-unique-with-private-constructors/
        explicit Spec() = default;
    };

public:
    CETL_NODISCARD static Expected<UniquePtr<Interface_>, AnyError> make(TransportDelegate& delegate,
                                                                         const Params&      params)
    {
        if (params.service_id > CANARD_SERVICE_ID_MAX)
        {
            return ArgumentError{};
        }

        auto session = libcyphal::detail::makeUniquePtr<Spec>(delegate.memory(), Spec{}, delegate, params);
        if (session == nullptr)
        {
            return MemoryError{};
        }

        return session;
    }

    SvcRxSession(Spec, TransportDelegate& delegate, const Params& params)
        : delegate_{delegate}
        , params_{params}
        , subscription_{}
        , last_rx_transfer_{}
    {
        const int8_t result = ::canardRxSubscribe(&delegate.canard_instance(),
                                                  TransferKind,
                                                  static_cast<CanardPortID>(params_.service_id),
                                                  static_cast<std::size_t>(params_.extent_bytes),
                                                  CANARD_DEFAULT_TRANSFER_ID_TIMEOUT_USEC,
                                                  &subscription_);
        (void) result;
        CETL_DEBUG_ASSERT(result >= 0, "There is no way currently to get an error here.");
        CETL_DEBUG_ASSERT(result > 0, "New subscription supposed to be made.");

        subscription_.user_reference = static_cast<IRxSessionDelegate*>(this);

        delegate_.triggerUpdateOfFilters(true, true);
    }

    ~SvcRxSession() final
    {
<<<<<<< HEAD
        ::canardRxUnsubscribe(&delegate_.canard_instance(),
                              TransferKind,
                              static_cast<CanardPortID>(params_.service_id));

        delegate_.triggerUpdateOfFilters(true, false);
=======
        const int8_t result = ::canardRxUnsubscribe(&delegate_.canard_instance(),
                                                    TransferKind,
                                                    static_cast<CanardPortID>(params_.service_id));
        (void) result;
        CETL_DEBUG_ASSERT(result >= 0, "There is no way currently to get an error here.");
        CETL_DEBUG_ASSERT(result > 0, "Subscription supposed to be made at constructor.");
>>>>>>> 2b06c32f
    }

private:
    // MARK: Interface

    CETL_NODISCARD Params getParams() const noexcept final
    {
        return params_;
    }

    CETL_NODISCARD cetl::optional<ServiceRxTransfer> receive() final
    {
        cetl::optional<ServiceRxTransfer> result{};
        result.swap(last_rx_transfer_);
        return result;
    }

    // MARK: IRxSession

    void setTransferIdTimeout(const Duration timeout) final
    {
        const auto timeout_us = std::chrono::duration_cast<std::chrono::microseconds>(timeout);
        if (timeout_us.count() > 0)
        {
            subscription_.transfer_id_timeout_usec = static_cast<CanardMicrosecond>(timeout_us.count());
        }
    }

    // MARK: IRunnable

    void run(const TimePoint) final
    {
        // Nothing to do here currently.
    }

    // MARK: IRxSessionDelegate

    void acceptRxTransfer(const CanardRxTransfer& transfer) final
    {
        const auto priority       = static_cast<Priority>(transfer.metadata.priority);
        const auto remote_node_id = static_cast<NodeId>(transfer.metadata.remote_node_id);
        const auto transfer_id    = static_cast<TransferId>(transfer.metadata.transfer_id);
        const auto timestamp      = TimePoint{std::chrono::microseconds{transfer.timestamp_usec}};

        const ServiceTransferMetadata   meta{{transfer_id, timestamp, priority}, remote_node_id};
        TransportDelegate::CanardMemory canard_memory{delegate_, transfer.payload, transfer.payload_size};

        last_rx_transfer_.emplace(ServiceRxTransfer{meta, ScatteredBuffer{std::move(canard_memory)}});
    }

    // MARK: Data members:

    TransportDelegate&                delegate_;
    const Params                      params_;
    CanardRxSubscription              subscription_;
    cetl::optional<ServiceRxTransfer> last_rx_transfer_;

};  // SvcRxSession

// MARK: -

/// @brief A concrete class to represent a service request RX session (aka server side).
///
using SvcRequestRxSession = SvcRxSession<IRequestRxSession, RequestRxParams, CanardTransferKindRequest>;

/// @brief A concrete class to represent a service response RX session (aka client side).
///
using SvcResponseRxSession = SvcRxSession<IResponseRxSession, ResponseRxParams, CanardTransferKindResponse>;

}  // namespace detail
}  // namespace can
}  // namespace transport
}  // namespace libcyphal

#endif  // LIBCYPHAL_TRANSPORT_CAN_SVC_RX_SESSIONS_HPP_INCLUDED<|MERGE_RESOLUTION|>--- conflicted
+++ resolved
@@ -91,20 +91,14 @@
 
     ~SvcRxSession() final
     {
-<<<<<<< HEAD
-        ::canardRxUnsubscribe(&delegate_.canard_instance(),
-                              TransferKind,
-                              static_cast<CanardPortID>(params_.service_id));
-
-        delegate_.triggerUpdateOfFilters(true, false);
-=======
         const int8_t result = ::canardRxUnsubscribe(&delegate_.canard_instance(),
                                                     TransferKind,
                                                     static_cast<CanardPortID>(params_.service_id));
         (void) result;
         CETL_DEBUG_ASSERT(result >= 0, "There is no way currently to get an error here.");
         CETL_DEBUG_ASSERT(result > 0, "Subscription supposed to be made at constructor.");
->>>>>>> 2b06c32f
+
+        delegate_.triggerUpdateOfFilters(true, false);
     }
 
 private:
