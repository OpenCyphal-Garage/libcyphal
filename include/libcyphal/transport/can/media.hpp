/// @copyright
/// Copyright (C) OpenCyphal Development Team  <opencyphal.org>
/// Copyright Amazon.com Inc. or its affiliates.
/// SPDX-License-Identifier: MIT

#ifndef LIBCYPHAL_TRANSPORT_CAN_MEDIA_HPP_INCLUDED
#define LIBCYPHAL_TRANSPORT_CAN_MEDIA_HPP_INCLUDED

#include "libcyphal/types.hpp"
#include "libcyphal/transport/errors.hpp"
#include "libcyphal/transport/types.hpp"

namespace libcyphal
{
namespace transport
{
namespace can
{

using CanId = std::uint32_t;

struct Filter final
{
    CanId id;
    CanId mask;
};
using Filters = cetl::span<const Filter>;

struct RxMetadata final
{
    TimePoint   timestamp;
    CanId       can_id;
    std::size_t payload_size;
};

class IMedia
{
public:
<<<<<<< HEAD
    IMedia(const IMedia&)                = delete;
    IMedia(IMedia&&) noexcept            = delete;
    IMedia& operator=(const IMedia&)     = delete;
    IMedia& operator=(IMedia&&) noexcept = delete;
    virtual ~IMedia()                    = default;
=======
    IMedia(IMedia&&)                 = delete;
    IMedia(const IMedia&)            = delete;
    IMedia& operator=(IMedia&&)      = delete;
    IMedia& operator=(const IMedia&) = delete;
>>>>>>> 445c3d01

    /// @brief Get the maximum transmission unit (MTU) of the CAN bus.
    ///
    /// This value may change arbitrarily at runtime. The transport implementation will query it before every
    /// transmission on the port. This value has no effect on the reception pipeline as it can accept arbitrary MTU.
    ///
    CETL_NODISCARD virtual std::size_t getMtu() const noexcept = 0;

    /// @brief Set the filters for the CAN bus.
    ///
    /// If there are fewer hardware filters available than requested, the configuration will be coalesced as described
    /// in the Cyphal/CAN Specification. If zero filters are requested, all incoming traffic will be rejected.
    /// While reconfiguration is in progress, incoming frames may be lost and/or unwanted frames may be received.
    /// The lifetime of the filter array may end upon return (no references retained).
    ///
    /// @return Returns `nullopt` on success; otherwise some `MediaError` in case of a low-level error.
    ///
    CETL_NODISCARD virtual cetl::optional<MediaError> setFilters(const Filters filters) noexcept = 0;

    /// @brief Schedules the frame for transmission asynchronously and return immediately.
    ///
    /// @return Returns `true` if accepted or already timed out; `false` to try again later.
    ///
    CETL_NODISCARD virtual Expected<bool, MediaError> push(const TimePoint                    deadline,
                                                           const CanId                        can_id,
                                                           const cetl::span<const cetl::byte> payload) noexcept = 0;

    /// @brief Takes the next payload fragment (aka CAN frame) from the reception queue unless it's empty.
    ///
    /// @param payload_buffer The payload of the frame will be written into the mutable `payload_buffer` (aka span).
    /// @return Description of a received fragment if available; otherwise an empty optional is returned immediately.
    ///
    CETL_NODISCARD virtual Expected<cetl::optional<RxMetadata>, MediaError> pop(
        const cetl::span<cetl::byte> payload_buffer) noexcept = 0;

protected:
    IMedia()  = default;
    ~IMedia() = default;

};  // IMedia

}  // namespace can
}  // namespace transport
}  // namespace libcyphal

#endif  // LIBCYPHAL_TRANSPORT_CAN_MEDIA_HPP_INCLUDED<|MERGE_RESOLUTION|>--- conflicted
+++ resolved
@@ -36,18 +36,10 @@
 class IMedia
 {
 public:
-<<<<<<< HEAD
     IMedia(const IMedia&)                = delete;
     IMedia(IMedia&&) noexcept            = delete;
     IMedia& operator=(const IMedia&)     = delete;
     IMedia& operator=(IMedia&&) noexcept = delete;
-    virtual ~IMedia()                    = default;
-=======
-    IMedia(IMedia&&)                 = delete;
-    IMedia(const IMedia&)            = delete;
-    IMedia& operator=(IMedia&&)      = delete;
-    IMedia& operator=(const IMedia&) = delete;
->>>>>>> 445c3d01
 
     /// @brief Get the maximum transmission unit (MTU) of the CAN bus.
     ///
