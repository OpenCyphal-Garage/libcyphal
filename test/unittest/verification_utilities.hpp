/// @copyright
/// Copyright (C) OpenCyphal Development Team  <opencyphal.org>
/// Copyright Amazon.com Inc. or its affiliates.
/// SPDX-License-Identifier: MIT

#ifndef LIBCYPHAL_VERIFICATION_UTILITIES_HPP_INCLUDED
#define LIBCYPHAL_VERIFICATION_UTILITIES_HPP_INCLUDED

#include <cetl/pf17/cetlpf.hpp>
#include <cetl/pf20/cetlpf.hpp>

<<<<<<< HEAD
#include <nunavut/support/serialization.hpp>

#include <algorithm>
#include <array>
#include <cstddef>
#include <cstdint>
#include <iterator>
=======
#include <array>
#include <cstddef>
#include <cstdint>
>>>>>>> f8451ddd
#include <numeric>
#include <vector>

namespace libcyphal
{
namespace verification_utilities
{

inline cetl::byte b(std::uint8_t b)
{
    return static_cast<cetl::byte>(b);
}

inline void fillIotaBytes(const cetl::span<cetl::byte> span, const cetl::byte init)
{
    std::iota(reinterpret_cast<std::uint8_t*>(span.data()),                // NOLINT
              reinterpret_cast<std::uint8_t*>(span.data() + span.size()),  // NOLINT
              static_cast<std::uint8_t>(init));
}

template <std::size_t N>
std::array<cetl::byte, N> makeIotaArray(const cetl::byte init)
{
    std::array<cetl::byte, N> arr{};
    fillIotaBytes(arr, init);
    return arr;
}

template <std::size_t N>
std::array<cetl::span<const cetl::byte>, 1> makeSpansFrom(const std::array<cetl::byte, N>& payload)
{
    return {payload};
}

template <std::size_t N1, std::size_t N2>
std::array<cetl::span<const cetl::byte>, 2> makeSpansFrom(const std::array<cetl::byte, N1>& payload1,
                                                          const std::array<cetl::byte, N2>& payload2)
{
    return {payload1, payload2};
}

template <typename T>
static bool tryDeserialize(T& obj, const cetl::span<const cetl::span<const cetl::byte>> fragments)
{
    std::vector<cetl::byte> bytes;
    for (const auto& fragment : fragments)
    {
        std::copy_n(fragment.begin(), fragment.size(), std::back_inserter(bytes));
    }
    const auto* const buffer = reinterpret_cast<const std::uint8_t*>(bytes.data());  // NOLINT

    const nunavut::support::const_bitspan bitspan{buffer, bytes.size()};
    return deserialize(obj, bitspan);
}

}  // namespace verification_utilities
}  // namespace libcyphal

#endif  // LIBCYPHAL_VERIFICATION_UTILITIES_HPP_INCLUDED<|MERGE_RESOLUTION|>--- conflicted
+++ resolved
@@ -9,7 +9,6 @@
 #include <cetl/pf17/cetlpf.hpp>
 #include <cetl/pf20/cetlpf.hpp>
 
-<<<<<<< HEAD
 #include <nunavut/support/serialization.hpp>
 
 #include <algorithm>
@@ -17,11 +16,6 @@
 #include <cstddef>
 #include <cstdint>
 #include <iterator>
-=======
-#include <array>
-#include <cstddef>
-#include <cstdint>
->>>>>>> f8451ddd
 #include <numeric>
 #include <vector>
 
@@ -63,20 +57,6 @@
     return {payload1, payload2};
 }
 
-template <typename T>
-static bool tryDeserialize(T& obj, const cetl::span<const cetl::span<const cetl::byte>> fragments)
-{
-    std::vector<cetl::byte> bytes;
-    for (const auto& fragment : fragments)
-    {
-        std::copy_n(fragment.begin(), fragment.size(), std::back_inserter(bytes));
-    }
-    const auto* const buffer = reinterpret_cast<const std::uint8_t*>(bytes.data());  // NOLINT
-
-    const nunavut::support::const_bitspan bitspan{buffer, bytes.size()};
-    return deserialize(obj, bitspan);
-}
-
 }  // namespace verification_utilities
 }  // namespace libcyphal
 
