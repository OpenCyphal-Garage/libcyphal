/// @copyright
/// Copyright (C) OpenCyphal Development Team  <opencyphal.org>
/// Copyright Amazon.com Inc. or its affiliates.
/// SPDX-License-Identifier: MIT

#ifndef LIBCYPHAL_TRANSPORT_UDP_TRANSPORT_IMPL_HPP_INCLUDED
#define LIBCYPHAL_TRANSPORT_UDP_TRANSPORT_IMPL_HPP_INCLUDED

#include "delegate.hpp"
#include "media.hpp"
#include "msg_rx_session.hpp"
#include "msg_tx_session.hpp"
#include "session_tree.hpp"
#include "svc_rx_sessions.hpp"
#include "svc_tx_sessions.hpp"
#include "tx_rx_sockets.hpp"
#include "udp_transport.hpp"

#include "libcyphal/executor.hpp"
#include "libcyphal/runnable.hpp"
#include "libcyphal/transport/common/tools.hpp"
#include "libcyphal/transport/contiguous_payload.hpp"
#include "libcyphal/transport/errors.hpp"
#include "libcyphal/transport/msg_sessions.hpp"
#include "libcyphal/transport/svc_sessions.hpp"
#include "libcyphal/transport/types.hpp"
#include "libcyphal/types.hpp"

#include <cetl/cetl.hpp>
#include <cetl/pf17/cetlpf.hpp>
#include <cetl/pf20/cetlpf.hpp>
#include <cetl/visit_helpers.hpp>
#include <udpard.h>

#include <algorithm>
#include <array>
#include <chrono>
#include <cstddef>
#include <cstdint>
#include <limits>
#include <utility>

namespace libcyphal
{
namespace transport
{
namespace udp
{

/// Internal implementation details of the UDP transport.
/// Not supposed to be used directly by the users of the library.
///
namespace detail
{

/// @brief Represents final implementation class of the UDP transport.
///
/// NOSONAR cpp:S4963 for below `class TransportImpl` - we do directly handle resources here;
/// namely: in destructor we have to flush TX queues (otherwise there will be memory leaks).
///
class TransportImpl final : private TransportDelegate, public IUdpTransport  // NOSONAR cpp:S4963
{
    /// @brief Defines private specification for making interface unique ptr.
    ///
    struct Spec : libcyphal::detail::UniquePtrSpec<IUdpTransport, TransportImpl>
    {
        // `explicit` here is in use to disable public construction of derived private `Spec` structs.
        // See https://seanmiddleditch.github.io/enabling-make-unique-with-private-constructors/
        explicit Spec() = default;
    };

    /// @brief Defines private storage of a media index, its interface, TX queue and socket.
    ///
    struct Media final
    {
    public:
        Media(const std::size_t                 index,
              IMedia&                           interface,
              const UdpardNodeID* const         local_node_id,
              const std::size_t                 tx_capacity,
              const struct UdpardMemoryResource udp_mem_res)
            : index_{static_cast<std::uint8_t>(index)}
            , interface_{interface}
            , udpard_tx_{}
        {
            const std::int8_t result = ::udpardTxInit(&udpard_tx_, local_node_id, tx_capacity, udp_mem_res);
            CETL_DEBUG_ASSERT(result == 0, "There should be no path for an error here.");
            (void) result;
        }

        std::uint8_t index() const
        {
            return index_;
        }

        IMedia& interface() const
        {
            return interface_;
        }

        UdpardTx& udpard_tx()
        {
            return udpard_tx_;
        }

        SocketState<ITxSocket>& txSocketState()
        {
            return tx_socket_state_;
        }

        SocketState<IRxSocket>& svcRxSocketState()
        {
            return svc_rx_socket_state_;
        }

        std::size_t getTxSocketMtu() const noexcept
        {
            return tx_socket_state_.interface ? tx_socket_state_.interface->getMtu() : ITxSocket::DefaultMtu;
        }

    private:
        const std::uint8_t     index_;
        IMedia&                interface_;
        UdpardTx               udpard_tx_;
        SocketState<ITxSocket> tx_socket_state_;
        SocketState<IRxSocket> svc_rx_socket_state_;
    };
    using MediaArray = libcyphal::detail::VarArray<Media>;

public:
    CETL_NODISCARD static Expected<UniquePtr<IUdpTransport>, FactoryFailure> make(
        const MemoryResourcesSpec& mem_res_spec,
        IExecutor&                 executor,
        const cetl::span<IMedia*>  media,
        const std::size_t          tx_capacity)
    {
        // Verify input arguments:
        // - At least one media interface must be provided, but no more than the maximum allowed (3).
        //
        const auto media_count = static_cast<std::size_t>(
            std::count_if(media.begin(), media.end(), [](const IMedia* const media_ptr) -> bool {
                return media_ptr != nullptr;
            }));
        if ((media_count == 0) || (media_count > UDPARD_NETWORK_INTERFACE_COUNT_MAX))
        {
            return ArgumentError{};
        }

        const MemoryResources memory_resources{mem_res_spec.general,
                                               makeUdpardMemoryResource(mem_res_spec.session, mem_res_spec.general),
                                               makeUdpardMemoryResource(mem_res_spec.fragment, mem_res_spec.general),
                                               makeUdpardMemoryDeleter(mem_res_spec.payload, mem_res_spec.general)};

        const UdpardNodeID unset_node_id = UDPARD_NODE_ID_UNSET;

        // False positive of clang-tidy - we move `media_array` to the `transport` instance, so can't make it const.
        // NOLINTNEXTLINE(misc-const-correctness)
        MediaArray media_array = makeMediaArray(mem_res_spec.general,
                                                media_count,
                                                media,
                                                &unset_node_id,
                                                tx_capacity,
                                                memory_resources.fragment);
        if (media_array.size() != media_count)
        {
            return MemoryError{};
        }

        auto transport = libcyphal::detail::makeUniquePtr<Spec>(memory_resources.general,
                                                                Spec{},
                                                                memory_resources,
                                                                executor,
                                                                std::move(media_array));
        if (transport == nullptr)
        {
            return MemoryError{};
        }

        return transport;
    }

    TransportImpl(const Spec, const MemoryResources& memory_resources, IExecutor& executor, MediaArray&& media_array)
        : TransportDelegate{memory_resources}
        , executor_{executor}
        , media_array_{std::move(media_array)}
        , msg_rx_session_nodes_{memory_resources.general}
        , svc_request_rx_session_nodes_{memory_resources.general}
        , svc_response_rx_session_nodes_{memory_resources.general}
    {
        for (auto& media : media_array_)
        {
            media.udpard_tx().local_node_id = &node_id();
        }
    }

    TransportImpl(const TransportImpl&)                = delete;
    TransportImpl(TransportImpl&&) noexcept            = delete;
    TransportImpl& operator=(const TransportImpl&)     = delete;
    TransportImpl& operator=(TransportImpl&&) noexcept = delete;

    ~TransportImpl()
    {
        for (Media& media : media_array_)
        {
            flushUdpardTxQueue(media.udpard_tx());
        }
    }

private:
    // MARK: IUdpTransport

    void setTransientErrorHandler(TransientErrorHandler handler) override
    {
        transient_error_handler_ = std::move(handler);
    }

    // MARK: ITransport

    CETL_NODISCARD cetl::optional<NodeId> getLocalNodeId() const noexcept override
    {
        if (node_id() > UDPARD_NODE_ID_MAX)
        {
            return cetl::nullopt;
        }

        return cetl::make_optional(node_id());
    }

    CETL_NODISCARD cetl::optional<ArgumentError> setLocalNodeId(const NodeId new_node_id) noexcept override
    {
        if (new_node_id > UDPARD_NODE_ID_MAX)
        {
            return ArgumentError{};
        }

        // Allow setting the same node ID multiple times, but only once otherwise.
        //
        if (node_id() == new_node_id)
        {
            return cetl::nullopt;
        }
        if (node_id() != UDPARD_NODE_ID_UNSET)
        {
            return ArgumentError{};
        }

        svc_rx_sockets_endpoint_ = setNodeId(new_node_id);

        return cetl::nullopt;
    }

    CETL_NODISCARD ProtocolParams getProtocolParams() const noexcept override
    {
        std::size_t min_mtu = std::numeric_limits<std::size_t>::max();
        for (const Media& media : media_array_)
        {
            min_mtu = std::min(min_mtu, media.getTxSocketMtu());
        }

        return ProtocolParams{std::numeric_limits<TransferId>::max(), min_mtu, UDPARD_NODE_ID_MAX + 1};
    }

    CETL_NODISCARD Expected<UniquePtr<IMessageRxSession>, AnyFailure> makeMessageRxSession(
        const MessageRxParams& params) override
    {
        return makeMsgRxSession(params.subject_id, params, msg_rx_session_nodes_);
    }

    CETL_NODISCARD Expected<UniquePtr<IMessageTxSession>, AnyFailure> makeMessageTxSession(
        const MessageTxParams& params) override
    {
        auto failure = ensureMediaTxSockets();
        if (failure.has_value())
        {
            return std::move(failure.value());
        }

        return MessageTxSession::make(memoryResources().general, asDelegate(), params);
    }

    CETL_NODISCARD Expected<UniquePtr<IRequestRxSession>, AnyFailure> makeRequestRxSession(
        const RequestRxParams& params) override
    {
        return makeSvcRxSession<IRequestRxSession, SvcRequestRxSession>(params.service_id,
                                                                        params,
                                                                        svc_request_rx_session_nodes_);
    }

    CETL_NODISCARD Expected<UniquePtr<IRequestTxSession>, AnyFailure> makeRequestTxSession(
        const RequestTxParams& params) override
    {
        auto failure = ensureMediaTxSockets();
        if (failure.has_value())
        {
            return std::move(failure.value());
        }

        return SvcRequestTxSession::make(memoryResources().general, asDelegate(), params);
    }

    CETL_NODISCARD Expected<UniquePtr<IResponseRxSession>, AnyFailure> makeResponseRxSession(
        const ResponseRxParams& params) override
    {
        return makeSvcRxSession<IResponseRxSession, SvcResponseRxSession>(params.service_id,
                                                                          params,
                                                                          svc_response_rx_session_nodes_);
    }

    CETL_NODISCARD Expected<UniquePtr<IResponseTxSession>, AnyFailure> makeResponseTxSession(
        const ResponseTxParams& params) override
    {
        auto failure = ensureMediaTxSockets();
        if (failure.has_value())
        {
            return std::move(failure.value());
        }

        return SvcResponseTxSession::make(memoryResources().general, asDelegate(), params);
    }

    // MARK: IRunnable

    CETL_NODISCARD IRunnable::MaybeFailure run(const TimePoint) override
    {
        return {};
    }

    // MARK: TransportDelegate

    CETL_NODISCARD TransportDelegate& asDelegate()
    {
        return *this;
    }

    CETL_NODISCARD cetl::optional<AnyFailure> sendAnyTransfer(const AnyUdpardTxMetadata::Variant& tx_metadata_var,
                                                              const PayloadFragments payload_fragments) override
    {
        // Udpard currently does not support fragmented payloads (at `udpardTx[Publish|Request|Respond]`).
        // so we need to concatenate them when there are more than one non-empty fragment.
        // TODO: Make similar issue but for Udpard repo.
        // See https://github.com/OpenCyphal/libcanard/issues/223
        //
        const ContiguousPayload payload{memoryResources().general, payload_fragments};
        if ((payload.data() == nullptr) && (payload.size() > 0))
        {
            return MemoryError{};
        }

        for (Media& some_media : media_array_)
        {
            cetl::optional<AnyFailure> failure = withEnsureMediaTxSocket(  //
                some_media,
                [this, &tx_metadata_var, &payload](auto& media, auto& tx_socket) -> cetl::optional<AnyFailure> {
                    //
                    media.udpard_tx().mtu = tx_socket.getMtu();

                    const TxTransferHandler transfer_handler{*this, media, payload};
                    auto                    tx_failure = cetl::visit(transfer_handler, tx_metadata_var);
                    if (tx_failure.has_value())
                    {
                        return tx_failure;
                    }

<<<<<<< HEAD
                    // No need to try to send next frame when previous one hasn't finished yet.
                    if (!media.txSocketState().cb_handle)
=======
                    // No need to try fo send next frame when previous one hasn't finished yet.
                    if (!media.txSocketState().callback.has_value())
>>>>>>> 3d34d38c
                    {
                        sendNextFrameToMediaTxSocket(media, tx_socket);
                    }
                    return cetl::nullopt;
                });
            if (failure.has_value())
            {
                // The handler (if any) just said that it's NOT fine to continue with transferring to
                // other media TX queues, and the error should not be ignored but propagated outside.
                return failure;
            }
        }

        return cetl::nullopt;
    }

    void onSessionEvent(const SessionEvent::Variant& event_var) override
    {
        cetl::visit(
            [this](const auto& event) {
                cetl::visit(cetl::make_overloaded(
                                [this](const SessionEvent::Message::Destroyed& msg_session_destroyed) {
                                    //
                                    msg_rx_session_nodes_.removeNodeFor(msg_session_destroyed.subject_id);
                                },
                                [this](const SessionEvent::Request::Destroyed& req_session_destroyed) {
                                    //
                                    svc_request_rx_session_nodes_.removeNodeFor(req_session_destroyed.service_id);
                                    cancelRxCallbacksIfNoSvcLeft();
                                },
                                [this](const SessionEvent::Response::Destroyed& res_session_destroyed) {
                                    //
                                    svc_response_rx_session_nodes_.removeNodeFor(res_session_destroyed.service_id);
                                    cancelRxCallbacksIfNoSvcLeft();
                                }),
                            event);
            },
            event_var);
    }

    // MARK: Privates:

    using Self              = TransportImpl;
    using ContiguousPayload = transport::detail::ContiguousPayload;

    struct TxTransferHandler
    {
        // No Sonar `cpp:S5356` b/c we integrate here with libudpard raw C buffers.
        TxTransferHandler(const Self& self, Media& media, const ContiguousPayload& cont_payload)
            : self_{self}
            , media_{media}
            , payload_{cont_payload.size(), cont_payload.data()}  // NOSONAR cpp:S5356
        {
        }

        CETL_NODISCARD cetl::optional<AnyFailure> operator()(const AnyUdpardTxMetadata::Publish& tx_metadata) const
        {
            const std::int32_t result = ::udpardTxPublish(&media_.udpard_tx(),
                                                          tx_metadata.deadline_us,
                                                          tx_metadata.priority,
                                                          tx_metadata.subject_id,
                                                          tx_metadata.transfer_id,
                                                          payload_,
                                                          nullptr);

            return self_.tryHandleTransientUdpardResult<TransientErrorReport::UdpardTxPublish>(media_,
                                                                                               result,
                                                                                               media_.udpard_tx());
        }

        CETL_NODISCARD cetl::optional<AnyFailure> operator()(const AnyUdpardTxMetadata::Request& tx_metadata) const
        {
            const std::int32_t result = ::udpardTxRequest(&media_.udpard_tx(),
                                                          tx_metadata.deadline_us,
                                                          tx_metadata.priority,
                                                          tx_metadata.service_id,
                                                          tx_metadata.server_node_id,
                                                          tx_metadata.transfer_id,
                                                          payload_,
                                                          nullptr);

            return self_.tryHandleTransientUdpardResult<TransientErrorReport::UdpardTxRequest>(media_,
                                                                                               result,
                                                                                               media_.udpard_tx());
        }

        CETL_NODISCARD cetl::optional<AnyFailure> operator()(const AnyUdpardTxMetadata::Respond& tx_metadata) const
        {
            const std::int32_t result = ::udpardTxRespond(&media_.udpard_tx(),
                                                          tx_metadata.deadline_us,
                                                          tx_metadata.priority,
                                                          tx_metadata.service_id,
                                                          tx_metadata.client_node_id,
                                                          tx_metadata.transfer_id,
                                                          payload_,
                                                          nullptr);

            return self_.tryHandleTransientUdpardResult<TransientErrorReport::UdpardTxRespond>(media_,
                                                                                               result,
                                                                                               media_.udpard_tx());
        }

    private:
        const Self&                self_;
        Media&                     media_;
        const struct UdpardPayload payload_;

    };  // TxTransferHandler

    CETL_NODISCARD auto makeMsgRxSession(const PortId                             port_id,
                                         const MessageRxParams&                   rx_params,
                                         SessionTree<RxSessionTreeNode::Message>& tree_nodes)
        -> Expected<UniquePtr<IMessageRxSession>, AnyFailure>
    {
        auto node_result = tree_nodes.ensureNewNodeFor(port_id);
        if (auto* const failure = cetl::get_if<AnyFailure>(&node_result))
        {
            return std::move(*failure);
        }
        auto& new_msg_node = cetl::get<RxSessionTreeNode::Message::ReferenceWrapper>(node_result).get();

        auto session_result = MessageRxSession::make(memoryResources().general, asDelegate(), rx_params, new_msg_node);
        if (auto* const failure = cetl::get_if<AnyFailure>(&session_result))
        {
            tree_nodes.removeNodeFor(port_id);
            return std::move(*failure);
        }

        // Try to create all (per each media) RX sockets for message subscription.
        // For now, we're just creating them, without any attempt to use them yet - hence the "do nothing" action.
        //
        auto media_failure = withMediaMsgRxSockets(  //
            new_msg_node,
            [this](const auto& media, auto& socket_state, auto& subscription, auto& session_delegate)
                -> cetl::optional<AnyFailure> {
                //
                if (!socket_state.callback.has_value())
                {
                    socket_state.callback = socket_state.interface->registerCallback(  //
                        executor_,
                        [this, &media, &socket_state, &subscription, &session_delegate](const TimePoint) {
                            //
                            receiveNextMessageFrame(media, socket_state, subscription, session_delegate);
                        });

                    if (!socket_state.callback.has_value())
                    {
                        return MemoryError{};
                    }
                }
                return cetl::nullopt;
            });
        if (media_failure.has_value())
        {
            return std::move(media_failure.value());
        }

        return session_result;
    }

    template <typename Interface, typename Concrete, typename RxParams, typename Tree>
    CETL_NODISCARD auto makeSvcRxSession(const PortId    port_id,
                                         const RxParams& rx_params,
                                         Tree&           tree_nodes) -> Expected<UniquePtr<Interface>, AnyFailure>
    {
        // Try to create all (per each media) shared RX sockets for services.
        // For now, we're just creating them, without any attempt to use them yet - hence the "do nothing" action.
        //
        auto media_failure = withMediaSvcRxSockets([this](auto& media,
                                                          auto& socket_state) -> cetl::optional<AnyFailure> {  //
            //
            if (!socket_state.callback.has_value())
            {
                socket_state.callback = socket_state.interface->registerCallback(  //
                    executor_,
                    [this, &media, &socket_state](auto) {
                        //
                        receiveNextServiceFrame(media, socket_state);
                    });

                if (!socket_state.callback.has_value())
                {
                    return MemoryError{};
                }
            }
            return cetl::nullopt;
        });
        if (media_failure.has_value())
        {
            return std::move(media_failure.value());
        }

        // Make sure that session is unique per port.
        //
        auto node_result = tree_nodes.ensureNewNodeFor(port_id);
        if (auto* const failure = cetl::get_if<AnyFailure>(&node_result))
        {
            return std::move(*failure);
        }

        auto session_result = Concrete::make(memoryResources().general, asDelegate(), rx_params);
        if (nullptr != cetl::get_if<AnyFailure>(&session_result))
        {
            // We failed to create the session, so we need to release the unique port id node.
            // The sockets we made earlier will be released in the destructor of whole transport.
            tree_nodes.removeNodeFor(port_id);
        }

        return session_result;
    }

    template <typename Report, typename ErrorVariant, typename Culprit>
    cetl::optional<AnyFailure> tryHandleTransientMediaError(const Media&   media,
                                                            ErrorVariant&& error_var,
                                                            Culprit&&      culprit)
    {
        AnyFailure failure = common::detail::anyFailureFromVariant(std::forward<ErrorVariant>(error_var));
        if (!transient_error_handler_)
        {
            return failure;
        }

        TransientErrorReport::Variant report_var{
            Report{std::move(failure), media.index(), std::forward<Culprit>(culprit)}};

        return transient_error_handler_(report_var);
    }

    template <typename Report, typename Culprit>
    CETL_NODISCARD cetl::optional<AnyFailure> tryHandleTransientUdpardResult(const Media&       media,
                                                                             const std::int32_t result,
                                                                             Culprit&&          culprit) const
    {
        cetl::optional<AnyFailure> failure = optAnyFailureFromUdpard(result);
        if (failure.has_value() && transient_error_handler_)
        {
            TransientErrorReport::Variant report_var{
                Report{std::move(failure.value()), media.index(), std::forward<Culprit>(culprit)}};

            failure = transient_error_handler_(report_var);
        }
        return failure;
    }

    CETL_NODISCARD static MediaArray makeMediaArray(cetl::pmr::memory_resource&       memory,
                                                    const std::size_t                 media_count,
                                                    const cetl::span<IMedia*>         media_interfaces,
                                                    const UdpardNodeID* const         local_node_id_,
                                                    const std::size_t                 tx_capacity,
                                                    const struct UdpardMemoryResource udp_mem_res)
    {
        MediaArray media_array{media_count, &memory};

        // Reserve the space for the whole array (to avoid reallocations).
        // Capacity will be less than requested in case of out of memory.
        media_array.reserve(media_count);
        if (media_array.capacity() >= media_count)
        {
            std::size_t index = 0;
            for (IMedia* const media_interface : media_interfaces)
            {
                if (media_interface != nullptr)
                {
                    IMedia& media = *media_interface;
                    media_array.emplace_back(index, media, local_node_id_, tx_capacity, udp_mem_res);
                    index++;
                }
            }
            CETL_DEBUG_ASSERT(index == media_count, "");
            CETL_DEBUG_ASSERT(media_array.size() == media_count, "");
        }

        return media_array;
    }

    /// @brief Tries to run an action with media and its TX socket (the latter one is made on demand if necessary).
    ///
    template <typename Action>
    CETL_NODISCARD cetl::optional<AnyFailure> withEnsureMediaTxSocket(Media& media, Action&& action)
    {
        if (!media.txSocketState().interface)
        {
            using ErrorReport = TransientErrorReport::MediaMakeTxSocket;

            auto tx_socket_result = media.interface().makeTxSocket();
            if (auto* const failure = cetl::get_if<IMedia::MakeTxSocketResult::Failure>(&tx_socket_result))
            {
                return tryHandleTransientMediaError<ErrorReport>(media, std::move(*failure), media.interface());
            }

            media.txSocketState().interface =
                cetl::get<IMedia::MakeTxSocketResult::Success>(std::move(tx_socket_result));
            if (!media.txSocketState().interface)
            {
                return tryHandleTransientMediaError<ErrorReport, cetl::variant<MemoryError>>(media,
                                                                                             MemoryError{},
                                                                                             media.interface());
            }
        }

        return std::forward<Action>(action)(media, *(media.txSocketState().interface));
    }

    CETL_NODISCARD cetl::optional<AnyFailure> ensureMediaTxSockets()
    {
        for (Media& media : media_array_)
        {
            cetl::optional<AnyFailure> failure =
                withEnsureMediaTxSocket(media, [](auto&, auto&) -> cetl::nullopt_t { return cetl::nullopt; });
            if (failure.has_value())
            {
                return failure;
            }
        }

        return cetl::nullopt;
    }

    void flushUdpardTxQueue(UdpardTx& udpard_tx) const
    {
        while (const UdpardTxItem* const maybe_item = ::udpardTxPeek(&udpard_tx))
        {
            UdpardTxItem* const item = ::udpardTxPop(&udpard_tx, maybe_item);
            ::udpardTxFree(memoryResources().fragment, item);
        }
    }

    /// @brief Tries to send next frame from media TX queue to socket.
    ///
    void sendNextFrameToMediaTxSocket(Media& media, ITxSocket& tx_socket)
    {
        using PayloadFragment = cetl::span<const cetl::byte>;

        TimePoint tx_deadline;
        while (const UdpardTxItem* const tx_item = peekFirstValidTxItem(media.udpard_tx(), tx_deadline))
        {
            // No Sonar `cpp:S5356` and `cpp:S5357` b/c we integrate here with C libudpard API.
            const auto* const buffer =
                static_cast<const cetl::byte*>(tx_item->datagram_payload.data);  // NOSONAR cpp:S5356 cpp:S5357
            const std::array<PayloadFragment, 1> single_payload_fragment{
                PayloadFragment{buffer, tx_item->datagram_payload.size}};

            ITxSocket::SendResult::Type send_result =
                tx_socket.send(tx_deadline,
                               {tx_item->destination.ip_address, tx_item->destination.udp_port},
                               tx_item->dscp,
                               single_payload_fragment);

            // In case of socket send error we are going to drop this problematic frame
            // (b/c it looks like media TX socket can't handle this frame),
            // but we will continue to try process other transfer frame.
            // Note that socket not being ready/able to send a frame just yet (aka temporary)
            // is not reported as an error (see `is_accepted` below).
            //
            auto* const send_failure = cetl::get_if<ITxSocket::SendResult::Failure>(&send_result);
            if (nullptr == send_failure)
            {
                const auto sent = cetl::get<ITxSocket::SendResult::Success>(send_result);
                if (sent.is_accepted)
                {
                    popAndFreeUdpardTxItem(&media.udpard_tx(), tx_item, false /* single frame */);
                }

                // If needed schedule (recursively!) next frame for sending.
                // Already existing callback will be called by executor when TX socket is ready to send more.
                //
                if (!media.txSocketState().callback.has_value())
                {
                    media.txSocketState().callback =
                        tx_socket.registerCallback(executor_, [this, &media, &tx_socket](const TimePoint) {  //
                            sendNextFrameToMediaTxSocket(media, tx_socket);
                        });
                }
                return;
            }

            // Release whole problematic transfer from the TX queue,
            // so that other transfers in TX queue have their chance.
            // Otherwise, we would be stuck in an execution loop trying to send the same frame.
            popAndFreeUdpardTxItem(&media.udpard_tx(), tx_item, true /* whole transfer */);

            using Report = TransientErrorReport::MediaTxSocketSend;
            tryHandleTransientMediaError<Report>(media, std::move(*send_failure), tx_socket);

        }  // for a valid tx item

        // There is nothing to send anymore, so we are done with this media TX socket - no more callbacks for now.
        media.txSocketState().callback.reset();
    }

    /// @brief Tries to peek the first TX item from the media TX queue which is not expired.
    ///
    /// While searching, any of already expired TX items are pop from the queue and freed (aka dropped).
    /// If there is no still valid TX items in the queue, returns `nullptr`.
    ///
    CETL_NODISCARD const UdpardTxItem* peekFirstValidTxItem(UdpardTx& udpard_tx, TimePoint& out_deadline) const
    {
        const TimePoint now = executor_.now();

        while (const UdpardTxItem* const tx_item = ::udpardTxPeek(&udpard_tx))
        {
            // We are dropping any TX item that has expired.
            // Otherwise, we would send it to the media TX socket interface.
            // We use strictly `<` (instead of `<=`) to give this frame a chance (one extra 1us) at the socket.
            //
            const auto deadline = TimePoint{std::chrono::microseconds{tx_item->deadline_usec}};
            if (now < deadline)
            {
                out_deadline = deadline;
                return tx_item;
            }

            // Release whole expired transfer b/c possible next frames of the same transfer are also expired.
            popAndFreeUdpardTxItem(&udpard_tx, tx_item, true /* whole transfer */);
        }
        return nullptr;
    }

    /// @brief Tries to call an action with a media and its RX socket.
    ///
    /// The RX socket is made on demand if necessary (but `endpoint` parameter should have a value).
    ///
    template <typename Action, typename... Args>
    CETL_NODISCARD cetl::optional<AnyFailure> withEnsureMediaRxSocket(Media&                           media,
                                                                      const cetl::optional<IpEndpoint> endpoint,
                                                                      SocketState<IRxSocket>&          socket_state,
                                                                      Action&&                         action,
                                                                      Args&&... args)
    {
        if (nullptr == socket_state.interface)
        {
            // Missing endpoint for service RX sockets means that the local node ID is not set yet,
            // So, node can't be as a destination for any incoming frames - hence nothing to receive.
            //
            if (!endpoint.has_value())
            {
                return cetl::nullopt;
            }

            using ErrorReport = TransientErrorReport::MediaMakeRxSocket;

            auto rx_socket_result = media.interface().makeRxSocket(endpoint.value());
            if (auto* const failure = cetl::get_if<IMedia::MakeRxSocketResult::Failure>(&rx_socket_result))
            {
                return tryHandleTransientMediaError<ErrorReport>(media, std::move(*failure), media.interface());
            }

            socket_state.interface = cetl::get<IMedia::MakeRxSocketResult::Success>(std::move(rx_socket_result));
            if (nullptr == socket_state.interface)
            {
                return tryHandleTransientMediaError<ErrorReport, cetl::variant<MemoryError>>(media,
                                                                                             MemoryError{},
                                                                                             media.interface());
            }
        }

        return std::forward<Action>(action)(media, socket_state, std::forward<Args>(args)...);
    }

    template <typename Action>
    CETL_NODISCARD cetl::optional<AnyFailure> withMediaMsgRxSockets(RxSessionTreeNode::Message& msg_rx_node,
                                                                    const Action&               action)
    {
        IMsgRxSessionDelegate* const session_delegate = msg_rx_node.delegate();
        if (nullptr == session_delegate)
        {
            return cetl::nullopt;
        }

        auto&      subscription = session_delegate->getSubscription();
        const auto endpoint = cetl::optional<IpEndpoint>{IpEndpoint::fromUdpardEndpoint(subscription.udp_ip_endpoint)};

        for (Media& media : media_array_)
        {
            cetl::optional<AnyFailure> failure = withEnsureMediaRxSocket(media,
                                                                         endpoint,
                                                                         msg_rx_node.socketState(media.index()),
                                                                         action,
                                                                         subscription,
                                                                         *session_delegate);
            if (failure.has_value())
            {
                return failure;
            }
        }

        return cetl::nullopt;
    }

    template <typename Action>
    CETL_NODISCARD cetl::optional<AnyFailure> withMediaSvcRxSockets(const Action& action)
    {
        for (Media& media : media_array_)
        {
            cetl::optional<AnyFailure> failure =
                withEnsureMediaRxSocket(media, svc_rx_sockets_endpoint_, media.svcRxSocketState(), action);
            if (failure.has_value())
            {
                return failure;
            }
        }

        return cetl::nullopt;
    }

    CETL_NODISCARD IRxSocket::ReceiveResult::Success tryReceiveFromRxSocket(const Media&            media,
                                                                            SocketState<IRxSocket>& socket_state)
    {
        if (!socket_state.interface)
        {
            return cetl::nullopt;
        }
        auto& rx_socket = *socket_state.interface;

        IRxSocket::ReceiveResult::Type receive_result = rx_socket.receive();
        if (auto* const failure = cetl::get_if<IRxSocket::ReceiveResult::Failure>(&receive_result))
        {
            using RxSocketReport = TransientErrorReport::MediaRxSocketReceive;
            tryHandleTransientMediaError<RxSocketReport>(media, std::move(*failure), rx_socket);
            return cetl::nullopt;
        }
        return cetl::get<IRxSocket::ReceiveResult::Success>(std::move(receive_result));
    }

    void receiveNextServiceFrame(const Media& media, SocketState<IRxSocket>& socket_state)
    {
        // 1. Try to receive a frame from the media RX socket.
        //
        auto opt_rx_meta = tryReceiveFromRxSocket(media, socket_state);
        if (!opt_rx_meta)
        {
            return;
        }
        auto& rx_meta = *opt_rx_meta;

        // 2. We've got a new frame from the media RX socket, so let's try to pass it into libudpard RPC dispatcher.

        const auto timestamp_us =
            std::chrono::duration_cast<std::chrono::microseconds>(rx_meta.timestamp.time_since_epoch());

        const auto payload_deleter = rx_meta.payload_ptr.get_deleter();

        // TODO: Currently we expect that user allocates payload memory from the specific PMR (the "payload" one).
        // Later we will pass users deleter into lizards (along with moved buffer),
        // so such requirement will be lifted (see https://github.com/OpenCyphal-Garage/libcyphal/issues/352).
        //
        CETL_DEBUG_ASSERT(payload_deleter.resource() == memoryResources().payload.user_reference,
                          "PMR of deleter is expected to be the same as the payload memory resource.");

        UdpardRxRPCTransfer out_transfer{};
        UdpardRxRPCPort*    out_port{nullptr};

        const std::int8_t result =
            ::udpardRxRPCDispatcherReceive(&getUdpardRpcDispatcher(),
                                           static_cast<UdpardMicrosecond>(timestamp_us.count()),
                                           // Udpard takes ownership of the payload buffer,
                                           // regardless of the result of the operation - hence the `.release()`.
                                           {payload_deleter.size(), rx_meta.payload_ptr.release()},
                                           media.index(),
                                           &out_port,
                                           &out_transfer);

        // 3. We might have result RX transfer (built from fragments by libudpard).
        //    If so, we need to pass it to the session delegate for storing.
        //
        using DispatcherReport = TransientErrorReport::UdpardRxSvcReceive;
        const auto failure = tryHandleTransientUdpardResult<DispatcherReport>(media, result, getUdpardRpcDispatcher());
        if ((!failure.has_value()) && (result > 0))
        {
            CETL_DEBUG_ASSERT(out_port != nullptr, "Expected subscription.");
            CETL_DEBUG_ASSERT(out_port->user_reference != nullptr, "Expected session delegate.");

            // No Sonar `cpp:S5357` b/c the raw `user_reference` is part of libudpard api,
            // and it was set by us at a RX session constructor (see f.e. `MessageRxSession` ctor).
            auto* const delegate = static_cast<IRxSessionDelegate*>(out_port->user_reference);  // NOSONAR cpp:S5357
            delegate->acceptRxTransfer(out_transfer.base);
        }
    }

    void receiveNextMessageFrame(const Media&            media,
                                 SocketState<IRxSocket>& socket_state,
                                 UdpardRxSubscription&   subscription,
                                 IRxSessionDelegate&     session_delegate)
    {
        // 1. Try to receive a frame from the media RX socket.
        //
        auto opt_rx_meta = tryReceiveFromRxSocket(media, socket_state);
        if (!opt_rx_meta)
        {
            return;
        }
        auto& rx_meta = *opt_rx_meta;

        // 2. We've got a new frame from the media RX socket, so let's try to pass it into libudpard subscription.

        const auto timestamp_us =
            std::chrono::duration_cast<std::chrono::microseconds>(rx_meta.timestamp.time_since_epoch());

        const auto payload_deleter = rx_meta.payload_ptr.get_deleter();

        // TODO: Currently we expect that user allocates payload memory from the specific PMR (the "payload" one).
        // Later we will pass users deleter into lizards (along with moved buffer),
        // so such requirement will be lifted (see https://github.com/OpenCyphal-Garage/libcyphal/issues/352).
        //
        CETL_DEBUG_ASSERT(payload_deleter.resource() == memoryResources().payload.user_reference,
                          "PMR of deleter is expected to be the same as the payload memory resource.");

        UdpardRxTransfer out_transfer{};

        const std::int8_t result =
            ::udpardRxSubscriptionReceive(&subscription,
                                          static_cast<UdpardMicrosecond>(timestamp_us.count()),
                                          // Udpard takes ownership of the payload buffer,
                                          // regardless of the result of the operation - hence the `.release()`.
                                          {payload_deleter.size(), rx_meta.payload_ptr.release()},
                                          media.index(),
                                          &out_transfer);

        // 3. We might have result RX transfer (built from fragments by libudpard).
        //    If so, we need to pass it to the session delegate for storing.
        //
        using SubscriptionReport = TransientErrorReport::UdpardRxMsgReceive;
        const auto failure       = tryHandleTransientUdpardResult<SubscriptionReport>(media, result, subscription);
        if ((!failure.has_value()) && (result > 0))
        {
            session_delegate.acceptRxTransfer(out_transfer);
        }
    }

    void cancelRxCallbacksIfNoSvcLeft()
    {
        if (svc_request_rx_session_nodes_.isEmpty() && svc_response_rx_session_nodes_.isEmpty())
        {
            for (Media& media : media_array_)
            {
                media.svcRxSocketState().callback.reset();
            }
        }
    }

    // MARK: Data members:

    IExecutor&                               executor_;
    MediaArray                               media_array_;
    TransientErrorHandler                    transient_error_handler_;
    SessionTree<RxSessionTreeNode::Message>  msg_rx_session_nodes_;
    SessionTree<RxSessionTreeNode::Request>  svc_request_rx_session_nodes_;
    SessionTree<RxSessionTreeNode::Response> svc_response_rx_session_nodes_;
    cetl::optional<IpEndpoint>               svc_rx_sockets_endpoint_;

};  // TransportImpl

}  // namespace detail

/// @brief Makes a new UDP transport instance.
///
/// NB! Lifetime of the transport instance must never outlive memory resources, `media` and `multiplexer` instances.
///
/// @param mem_res_spec Specification of polymorphic memory resources to use for all allocations.
/// @param executor Interface of the executor to use.
/// @param media Collection of redundant media interfaces to use.
/// @param tx_capacity Total number of frames that can be queued for transmission per `IMedia` instance.
/// @return Unique pointer to the new UDP transport instance or a failure.
///
inline Expected<UniquePtr<IUdpTransport>, FactoryFailure> makeTransport(const MemoryResourcesSpec& mem_res_spec,
                                                                        IExecutor&                 executor,
                                                                        const cetl::span<IMedia*>  media,
                                                                        const std::size_t          tx_capacity)
{
    return detail::TransportImpl::make(mem_res_spec, executor, media, tx_capacity);
}

}  // namespace udp
}  // namespace transport
}  // namespace libcyphal

#endif  // LIBCYPHAL_TRANSPORT_UDP_TRANSPORT_IMPL_HPP_INCLUDED<|MERGE_RESOLUTION|>--- conflicted
+++ resolved
@@ -361,13 +361,8 @@
                         return tx_failure;
                     }
 
-<<<<<<< HEAD
                     // No need to try to send next frame when previous one hasn't finished yet.
-                    if (!media.txSocketState().cb_handle)
-=======
-                    // No need to try fo send next frame when previous one hasn't finished yet.
                     if (!media.txSocketState().callback.has_value())
->>>>>>> 3d34d38c
                     {
                         sendNextFrameToMediaTxSocket(media, tx_socket);
                     }
