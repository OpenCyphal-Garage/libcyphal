--- conflicted
+++ resolved
@@ -586,11 +586,7 @@
     const std::array<std::tuple<MediaMock&, Duration, std::string, std::string>, 20> frames = {
         //
         // response 1001, tid=0, accepted
-<<<<<<< HEAD
-        std::make_tuple(std::ref(media_mock_), 350755us, "slcan0", "1224D52F#E9030000000000A0"),  // ☑️create!
-=======
         std::make_tuple(std::ref(media_mock_), 350755us, "slcan0", "1224D52F#E9030000000000A0"),  // ☑️create!,iface←0
->>>>>>> 9f9fda9f
         std::make_tuple(std::ref(media_mock_), 350764us, "slcan0", "1224D52F#00C08C40"),  // ⚡️0️⃣tid←1
         //
         // CAN2 response 1001, tid=0, dropped as duplicate
