--- conflicted
+++ resolved
@@ -22,13 +22,9 @@
 namespace
 {
 
-<<<<<<< HEAD
 using libcyphal::UniquePtr;
-using namespace libcyphal::transport;  // NOLINT This our main concern here in the unit tests.
-=======
 using namespace libcyphal::transport;       // NOLINT This our main concern here in the unit tests.
 using namespace libcyphal::transport::udp;  // NOLINT This our main concern here in the unit tests.
->>>>>>> d311135f
 
 using testing::Eq;
 using testing::Return;
@@ -75,7 +71,6 @@
 {
     // Anonymous node
     {
-<<<<<<< HEAD
         std::array<udp::IMedia*, 1> media_array{&media_mock_};
         auto                        maybe_transport = udp::makeTransport({mr_}, mux_mock_, media_array, 0);
         ASSERT_THAT(maybe_transport, VariantWith<UniquePtr<udp::IUdpTransport>>(NotNull()));
@@ -116,11 +111,6 @@
         std::array<udp::IMedia*, 3> media_array{&media_mock_, &media_mock2, &media_mock3};
         auto                        maybe_transport = udp::makeTransport({mr_}, mux_mock_, media_array, 0);
         EXPECT_THAT(maybe_transport, VariantWith<UniquePtr<udp::IUdpTransport>>(NotNull()));
-=======
-        std::array<IMedia*, 1> media_array{&media_mock_};
-        auto                   maybe_transport = udp::makeTransport(mr_, mux_mock_, media_array, {});
-        EXPECT_THAT(maybe_transport, VariantWith<FactoryError>(VariantWith<NotImplementedError>(_)));
->>>>>>> d311135f
     }
 }
 
