--- conflicted
+++ resolved
@@ -50,23 +50,13 @@
 public:
     /// @brief RAII class to manage memory allocated by Canard library.
     ///
-<<<<<<< HEAD
-    /// NOSONAR cpp:S5008 for `void*` are unavoidable: integration with low-level C code of Canard memory management.
-=======
->>>>>>> 987a6654
     /// NOSONAR cpp:S4963 for below `class CanardMemory` - we do directly handle resources here.
     ///
     class CanardMemory final  // NOSONAR cpp:S4963
         : public cetl::rtti_helper<CanardMemoryTypeIdType, ScatteredBuffer::IStorage>
     {
     public:
-<<<<<<< HEAD
-        CanardMemory(TransportDelegate& delegate,
-                     void* const        buffer,  // NOSONAR cpp:S5008
-                     const std::size_t  payload_size)
-=======
         CanardMemory(TransportDelegate& delegate, cetl::byte* const buffer, const std::size_t payload_size)
->>>>>>> 987a6654
             : delegate_{delegate}
             , buffer_{buffer}
             , payload_size_{payload_size}
@@ -100,14 +90,8 @@
             return payload_size_;
         }
 
-        // NOSONAR cpp:S5008 is unavoidable: integration with low-level Lizard memory access.
-        //
         CETL_NODISCARD std::size_t copy(const std::size_t offset_bytes,
-<<<<<<< HEAD
-                                        void* const       destination,  // NOSONAR cpp:S5008
-=======
                                         cetl::byte* const destination,
->>>>>>> 987a6654
                                         const std::size_t length_bytes) const override
         {
             CETL_DEBUG_ASSERT((destination != nullptr) || (length_bytes == 0),
@@ -121,11 +105,7 @@
             const std::size_t bytes_to_copy = std::min(length_bytes, payload_size_ - offset_bytes);
             // Next nolint is unavoidable: we need offset from the beginning of the buffer.
             // NOLINTNEXTLINE(cppcoreguidelines-pro-bounds-pointer-arithmetic)
-<<<<<<< HEAD
-            (void) std::memmove(destination, static_cast<cetl::byte*>(buffer_) + offset_bytes, bytes_to_copy);
-=======
             (void) std::memmove(destination, buffer_ + offset_bytes, bytes_to_copy);
->>>>>>> 987a6654
             return bytes_to_copy;
         }
 
@@ -133,11 +113,7 @@
         // MARK: Data members:
 
         TransportDelegate& delegate_;
-<<<<<<< HEAD
-        void*              buffer_;  // NOSONAR cpp:S5008
-=======
         cetl::byte*        buffer_;
->>>>>>> 987a6654
         std::size_t        payload_size_;
 
     };  // CanardMemory
