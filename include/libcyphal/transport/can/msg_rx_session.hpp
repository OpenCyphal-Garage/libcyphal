/// @copyright
/// Copyright (C) OpenCyphal Development Team  <opencyphal.org>
/// Copyright Amazon.com Inc. or its affiliates.
/// SPDX-License-Identifier: MIT

#ifndef LIBCYPHAL_TRANSPORT_CAN_MSG_RX_SESSION_HPP_INCLUDED
#define LIBCYPHAL_TRANSPORT_CAN_MSG_RX_SESSION_HPP_INCLUDED

#include "delegate.hpp"
#include "libcyphal/transport/msg_sessions.hpp"

#include <canard.h>

#include <chrono>

namespace libcyphal
{
namespace transport
{
namespace can
{

/// Internal implementation details of the CAN transport.
/// Not supposed to be used directly by the users of the library.
///
namespace detail
{

/// @brief A class to represent a message subscriber RX session.
///
class MessageRxSession final : public IMessageRxSession, private IRxSessionDelegate
{
    /// @brief Defines specification for making interface unique ptr.
    ///
    struct Spec
    {
        using Interface = IMessageRxSession;
        using Concrete  = MessageRxSession;

        // In use to disable public construction.
        // See https://seanmiddleditch.github.io/enabling-make-unique-with-private-constructors/
        explicit Spec() = default;
    };

public:
    CETL_NODISCARD static Expected<UniquePtr<IMessageRxSession>, AnyError> make(TransportDelegate&     delegate,
                                                                                const MessageRxParams& params)
    {
        if (params.subject_id > CANARD_SUBJECT_ID_MAX)
        {
            return ArgumentError{};
        }

        auto session = libcyphal::detail::makeUniquePtr<Spec>(delegate.memory(), Spec{}, delegate, params);
        if (session == nullptr)
        {
            return MemoryError{};
        }

        return session;
    }

    MessageRxSession(Spec, TransportDelegate& delegate, const MessageRxParams& params)
        : delegate_{delegate}
        , params_{params}
        , subscription_{}
        , last_rx_transfer_{}
    {
        const std::int8_t result = ::canardRxSubscribe(&delegate.canard_instance(),
                                                       CanardTransferKindMessage,
                                                       static_cast<CanardPortID>(params_.subject_id),
                                                       static_cast<std::size_t>(params_.extent_bytes),
                                                       CANARD_DEFAULT_TRANSFER_ID_TIMEOUT_USEC,
                                                       &subscription_);
        (void) result;
        CETL_DEBUG_ASSERT(result >= 0, "There is no way currently to get an error here.");
        CETL_DEBUG_ASSERT(result > 0, "New subscription supposed to be made.");

        subscription_.user_reference = static_cast<IRxSessionDelegate*>(this);

        delegate_.triggerUpdateOfFilters(false, true);
    }

    ~MessageRxSession() final
    {
<<<<<<< HEAD
        ::canardRxUnsubscribe(&delegate_.canard_instance(),
                              CanardTransferKindMessage,
                              static_cast<CanardPortID>(params_.subject_id));

        delegate_.triggerUpdateOfFilters(false, false);
=======
        const int8_t result = ::canardRxUnsubscribe(&delegate_.canard_instance(),
                                                    CanardTransferKindMessage,
                                                    static_cast<CanardPortID>(params_.subject_id));
        (void) result;
        CETL_DEBUG_ASSERT(result >= 0, "There is no way currently to get an error here.");
        CETL_DEBUG_ASSERT(result > 0, "Subscription supposed to be made at constructor.");
>>>>>>> 2b06c32f
    }

private:
    // MARK: IMessageRxSession

    CETL_NODISCARD MessageRxParams getParams() const noexcept final
    {
        return params_;
    }

    CETL_NODISCARD cetl::optional<MessageRxTransfer> receive() final
    {
        cetl::optional<MessageRxTransfer> result{};
        result.swap(last_rx_transfer_);
        return result;
    }

    // MARK: IRxSession

    void setTransferIdTimeout(const Duration timeout) final
    {
        const auto timeout_us = std::chrono::duration_cast<std::chrono::microseconds>(timeout);
        if (timeout_us.count() > 0)
        {
            subscription_.transfer_id_timeout_usec = static_cast<CanardMicrosecond>(timeout_us.count());
        }
    }

    // MARK: IRunnable

    void run(const TimePoint) final
    {
        // Nothing to do here currently.
    }

    // MARK: IRxSessionDelegate

    void acceptRxTransfer(const CanardRxTransfer& transfer) final
    {
        const auto priority    = static_cast<Priority>(transfer.metadata.priority);
        const auto transfer_id = static_cast<TransferId>(transfer.metadata.transfer_id);
        const auto timestamp   = TimePoint{std::chrono::microseconds{transfer.timestamp_usec}};

        const cetl::optional<NodeId> publisher_node_id =
            transfer.metadata.remote_node_id > CANARD_NODE_ID_MAX
                ? cetl::nullopt
                : cetl::make_optional<NodeId>(transfer.metadata.remote_node_id);

        const MessageTransferMetadata   meta{{transfer_id, timestamp, priority}, publisher_node_id};
        TransportDelegate::CanardMemory canard_memory{delegate_, transfer.payload, transfer.payload_size};

        last_rx_transfer_.emplace(MessageRxTransfer{meta, ScatteredBuffer{std::move(canard_memory)}});
    }

    // MARK: Data members:

    TransportDelegate&                delegate_;
    const MessageRxParams             params_;
    CanardRxSubscription              subscription_;
    cetl::optional<MessageRxTransfer> last_rx_transfer_;

};  // MessageRxSession

}  // namespace detail
}  // namespace can
}  // namespace transport
}  // namespace libcyphal

#endif  // LIBCYPHAL_TRANSPORT_CAN_MSG_RX_SESSION_HPP_INCLUDED<|MERGE_RESOLUTION|>--- conflicted
+++ resolved
@@ -83,20 +83,14 @@
 
     ~MessageRxSession() final
     {
-<<<<<<< HEAD
-        ::canardRxUnsubscribe(&delegate_.canard_instance(),
-                              CanardTransferKindMessage,
-                              static_cast<CanardPortID>(params_.subject_id));
-
-        delegate_.triggerUpdateOfFilters(false, false);
-=======
         const int8_t result = ::canardRxUnsubscribe(&delegate_.canard_instance(),
                                                     CanardTransferKindMessage,
                                                     static_cast<CanardPortID>(params_.subject_id));
         (void) result;
         CETL_DEBUG_ASSERT(result >= 0, "There is no way currently to get an error here.");
         CETL_DEBUG_ASSERT(result > 0, "Subscription supposed to be made at constructor.");
->>>>>>> 2b06c32f
+
+        delegate_.triggerUpdateOfFilters(false, false);
     }
 
 private:
