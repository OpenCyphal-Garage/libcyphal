--- conflicted
+++ resolved
@@ -94,13 +94,8 @@
     {
         storage_variant_ = std::move(other.storage_variant_);
 
-<<<<<<< HEAD
         other.storage_ = nullptr;
-        storage_       = cetl::any_cast<Storage>(&storage_variant_);
-=======
-        other.interface_ = nullptr;
-        interface_       = cetl::get_if<Interface>(&storage_);
->>>>>>> 814de68d
+        storage_       = cetl::get_if<Storage>(&storage_variant_);
     }
 
     /// @brief Constructs buffer by accepting a Lizard-specific implementation of `Storage`
@@ -109,17 +104,10 @@
     /// @tparam AnyStorage The type of the storage implementation. Should fit into \ref StorageVariantFootprint.
     /// @param any_storage The storage to move into the buffer.
     ///
-<<<<<<< HEAD
     template <typename AnyStorage, typename = std::enable_if_t<std::is_base_of<Storage, AnyStorage>::value>>
     explicit ScatteredBuffer(AnyStorage&& any_storage) noexcept
         : storage_variant_(std::forward<AnyStorage>(any_storage))
-        , storage_{cetl::any_cast<Storage>(&storage_variant_)}
-=======
-    template <typename T, typename = std::enable_if_t<std::is_base_of<Interface, T>::value>>
-    explicit ScatteredBuffer(T&& source) noexcept
-        : storage_(std::forward<T>(source))
-        , interface_{cetl::get_if<Interface>(&storage_)}
->>>>>>> 814de68d
+        , storage_{cetl::get_if<Storage>(&storage_variant_)}
     {
     }
 
@@ -136,13 +124,8 @@
     {
         storage_variant_ = std::move(other.storage_variant_);
 
-<<<<<<< HEAD
         other.storage_ = nullptr;
-        storage_       = cetl::any_cast<Storage>(&storage_variant_);
-=======
-        other.interface_ = nullptr;
-        interface_       = cetl::get_if<Interface>(&storage_);
->>>>>>> 814de68d
+        storage_       = cetl::get_if<Storage>(&storage_variant_);
 
         return *this;
     }
@@ -183,13 +166,8 @@
     }
 
 private:
-<<<<<<< HEAD
-    cetl::any<StorageVariantFootprint, false, true> storage_variant_;
-    const Storage*                                  storage_;
-=======
-    cetl::unbounded_variant<ImplementationFootprint, false, true> storage_;
-    const Interface*                                              interface_ = nullptr;
->>>>>>> 814de68d
+    cetl::unbounded_variant<StorageVariantFootprint, false, true> storage_variant_;
+    const Storage*                                                storage_;
 
 };  // ScatteredBuffer
 
