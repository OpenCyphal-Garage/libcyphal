--- conflicted
+++ resolved
@@ -159,13 +159,9 @@
         const auto timestamp      = TimePoint{std::chrono::microseconds{transfer.timestamp_usec}};
 
         const ServiceTransferMetadata   meta{transfer_id, timestamp, priority, remote_node_id};
-<<<<<<< HEAD
-        TransportDelegate::CanardMemory canard_memory{delegate_, transfer.payload, transfer.payload_size};
-=======
         TransportDelegate::CanardMemory canard_memory{delegate_,
                                                       static_cast<cetl::byte*>(transfer.payload),
                                                       transfer.payload_size};
->>>>>>> 987a6654
 
         (void) last_rx_transfer_.emplace(ServiceRxTransfer{meta, ScatteredBuffer{std::move(canard_memory)}});
     }
