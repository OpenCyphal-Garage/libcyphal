--- conflicted
+++ resolved
@@ -14,18 +14,11 @@
 class IMultiplexer
 {
 public:
-<<<<<<< HEAD
     IMultiplexer(const IMultiplexer&)                = delete;
     IMultiplexer(IMultiplexer&&) noexcept            = delete;
     IMultiplexer& operator=(const IMultiplexer&)     = delete;
     IMultiplexer& operator=(IMultiplexer&&) noexcept = delete;
-=======
-    IMultiplexer(IMultiplexer&&)                 = delete;
-    IMultiplexer(const IMultiplexer&)            = delete;
-    IMultiplexer& operator=(IMultiplexer&&)      = delete;
-    IMultiplexer& operator=(const IMultiplexer&) = delete;
-    virtual ~IMultiplexer()                      = default;
->>>>>>> 11bdbeab
+    virtual ~IMultiplexer()                          = default;
 
     // TODO: Add methods here
 
