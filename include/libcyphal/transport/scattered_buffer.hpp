/// @copyright
/// Copyright (C) OpenCyphal Development Team  <opencyphal.org>
/// Copyright Amazon.com Inc. or its affiliates.
/// SPDX-License-Identifier: MIT

#ifndef LIBCYPHAL_TRANSPORT_SCATTERED_BUFFER_HPP_INCLUDED
#define LIBCYPHAL_TRANSPORT_SCATTERED_BUFFER_HPP_INCLUDED

#include <cetl/pf17/attribute.hpp>
#include <cetl/rtti.hpp>
#include <cetl/unbounded_variant.hpp>

#include <cstddef>
#include <type_traits>
#include <utility>

namespace libcyphal
{
namespace transport
{

/// @brief Represents a buffer that could be scattered across multiple memory regions of an abstract storage.
///
/// The buffer is movable but not copyable because copying the contents of a buffer is considered wasteful.
/// The buffer behaves as if it's empty if the underlying implementation is moved away.
///
/// NOSONAR for below `class ScatteredBuffer` is to disable Sonar cpp:S4963 - we do directly handle resources here.
///
class ScatteredBuffer final  // NOSONAR
{
    // 91C1B109-F90E-45BE-95CF-6ED02AC3FFAA
    using IStorageTypeIdType = cetl::
        // NOLINTNEXTLINE(cppcoreguidelines-avoid-magic-numbers, readability-magic-numbers)
        type_id_type<0x91, 0xC1, 0xB1, 0x09, 0xF9, 0x0E, 0x45, 0xBE, 0x95, 0xCF, 0x6E, 0xD0, 0x2A, 0xC3, 0xFF, 0xAA>;

public:
    /// @brief Defines maximum size (aka footprint) of the storage variant.
    ///
    static constexpr std::size_t StorageVariantFootprint = sizeof(void*) * 8;

    /// @brief Defines storage interface for the scattered buffer.
    ///
    /// @see ScatteredBuffer::ScatteredBuffer(AnyStorage&& any_storage)
    ///
    class IStorage : public cetl::rtti_helper<IStorageTypeIdType>
    {
    public:
        ~IStorage() override = default;

        // No copying, but move only!
        IStorage(const IStorage&)            = delete;
        IStorage& operator=(const IStorage&) = delete;

        /// @brief Gets the total number of bytes stored in the buffer.
        ///
        /// The storage could be possibly scattered, but this is hidden from the user.
        ///
        virtual std::size_t size() const noexcept = 0;

        /// @brief Copies a fragment of the specified size at the specified offset out of the storage.
        ///
        /// The request `[offset, offset+length)` range is truncated to prevent out-of-range memory access.
        /// The storage memory could be possibly scattered, but this is hidden from the user.
        ///
        /// @param offset_bytes The offset in bytes from the beginning of the storage.
        /// @param destination The pointer to the destination buffer. Should be at least `length_bytes` long.
        ///                    Could be `nullptr` if `length_bytes` is zero.
        /// @param length_bytes The number of bytes to copy.
        /// @return The number of bytes copied.
        ///
<<<<<<< HEAD
        /// NOSONAR cpp:S5008 below is unavoidable: integration with low-level Lizard memory access.
        ///
        CETL_NODISCARD virtual std::size_t copy(const std::size_t offset_bytes,
                                                void* const       destination,  // NOSONAR cpp:S5008
                                                const std::size_t length_bytes) const = 0;
=======
        virtual std::size_t copy(const std::size_t offset_bytes,
                                 cetl::byte* const destination,
                                 const std::size_t length_bytes) const = 0;
>>>>>>> 987a6654

    protected:
        IStorage()                               = default;
        IStorage(IStorage&&) noexcept            = default;
        IStorage& operator=(IStorage&&) noexcept = default;

    };  // IStorage

    /// @brief Default constructor of empty buffer with no storage attached.
    ///
    /// `copy()` method will do no operation, and returns zero (as `size()` does).
    ///
    ScatteredBuffer()
        : storage_{}
    {
    }

    // No copying, but move only!
    ScatteredBuffer(const ScatteredBuffer& other)            = delete;
    ScatteredBuffer& operator=(const ScatteredBuffer& other) = delete;

    /// @brief Moves other buffer into this new scattered buffer instance.
    ///
    /// The buffer is moved by moving the internal storage variant.
    ///
    /// @param other The other buffer to move into.
    ///
    ScatteredBuffer(ScatteredBuffer&& other) noexcept
        : storage_variant_(std::move(other.storage_variant_))
        , storage_{cetl::get_if<IStorage>(&storage_variant_)}
    {
        other.storage_ = nullptr;
    }

    /// @brief Constructs buffer by accepting a Lizard-specific implementation of `IStorage`
    ///        and moving it into the internal storage variant.
    ///
    /// @tparam AnyStorage The type of the storage implementation. Should fit into \ref StorageVariantFootprint.
    /// @param any_storage The storage to move into the buffer.
    ///
    template <typename AnyStorage, typename = std::enable_if_t<std::is_base_of<IStorage, AnyStorage>::value>>
    explicit ScatteredBuffer(AnyStorage&& any_storage) noexcept
        : storage_variant_(std::forward<AnyStorage>(any_storage))
        , storage_{cetl::get_if<IStorage>(&storage_variant_)}
    {
    }

    ~ScatteredBuffer()
    {
        reset();
    }

    /// @brief Assigns other scattered buffer by moving it into the this one.
    ///
    /// @param other The other buffer to move into.
    ///
    ScatteredBuffer& operator=(ScatteredBuffer&& other) noexcept
    {
        storage_variant_ = std::move(other.storage_variant_);

        other.storage_ = nullptr;
        storage_       = cetl::get_if<IStorage>(&storage_variant_);

        return *this;
    }

    /// @brief Resets the buffer by releasing its internal source.
    ///
    /// Has similar effect as if moved away. Has no effect if the buffer is moved away already.
    ///
    void reset() noexcept
    {
        storage_variant_.reset();
        storage_ = nullptr;
    }

    /// @brief Gets the number of bytes stored in the buffer (possibly scattered, but this is hidden from the user).
    ///
    /// @return Returns zero if the buffer is moved away.
    ///
    std::size_t size() const noexcept
    {
        return (storage_ != nullptr) ? storage_->size() : 0;
    }

    /// @brief Copies a fragment of the specified size at the specified offset out of the buffer.
    ///
    /// The request `[offset, offset+length)` range is truncated to prevent out-of-range memory access.
    /// Does nothing and returns zero if the instance has been moved away.
    ///
    /// @param offset_bytes The offset in bytes from the beginning of the buffer.
    /// @param destination The pointer to the destination buffer. Should be at least `length_bytes` long.
    ///                    Could be `nullptr` if `length_bytes` is zero.
    /// @param length_bytes The number of bytes to copy.
    /// @return The number of bytes copied.
    ///
    std::size_t copy(const std::size_t offset_bytes,
                     void* const       destination,  // NOSONAR : integration with low-level Lizard memory access.
                     const std::size_t length_bytes) const
    {
<<<<<<< HEAD
        return (storage_ != nullptr) ? storage_->copy(offset_bytes, destination, length_bytes) : 0;
=======
        if (storage_ == nullptr)
        {
            return 0;
        }

        return storage_->copy(offset_bytes, static_cast<cetl::byte*>(destination), length_bytes);
>>>>>>> 987a6654
    }

private:
    cetl::unbounded_variant<StorageVariantFootprint, false, true> storage_variant_;
    const IStorage*                                               storage_;

};  // ScatteredBuffer

}  // namespace transport
}  // namespace libcyphal

#endif  // LIBCYPHAL_TRANSPORT_SCATTERED_BUFFER_HPP_INCLUDED<|MERGE_RESOLUTION|>--- conflicted
+++ resolved
@@ -24,9 +24,7 @@
 /// The buffer is movable but not copyable because copying the contents of a buffer is considered wasteful.
 /// The buffer behaves as if it's empty if the underlying implementation is moved away.
 ///
-/// NOSONAR for below `class ScatteredBuffer` is to disable Sonar cpp:S4963 - we do directly handle resources here.
-///
-class ScatteredBuffer final  // NOSONAR
+class ScatteredBuffer final  // NOSONAR : cpp:S4963 - we do directly handle resources here.
 {
     // 91C1B109-F90E-45BE-95CF-6ED02AC3FFAA
     using IStorageTypeIdType = cetl::
@@ -68,17 +66,9 @@
         /// @param length_bytes The number of bytes to copy.
         /// @return The number of bytes copied.
         ///
-<<<<<<< HEAD
-        /// NOSONAR cpp:S5008 below is unavoidable: integration with low-level Lizard memory access.
-        ///
-        CETL_NODISCARD virtual std::size_t copy(const std::size_t offset_bytes,
-                                                void* const       destination,  // NOSONAR cpp:S5008
-                                                const std::size_t length_bytes) const = 0;
-=======
         virtual std::size_t copy(const std::size_t offset_bytes,
                                  cetl::byte* const destination,
                                  const std::size_t length_bytes) const = 0;
->>>>>>> 987a6654
 
     protected:
         IStorage()                               = default;
@@ -179,16 +169,12 @@
                      void* const       destination,  // NOSONAR : integration with low-level Lizard memory access.
                      const std::size_t length_bytes) const
     {
-<<<<<<< HEAD
-        return (storage_ != nullptr) ? storage_->copy(offset_bytes, destination, length_bytes) : 0;
-=======
         if (storage_ == nullptr)
         {
             return 0;
         }
 
         return storage_->copy(offset_bytes, static_cast<cetl::byte*>(destination), length_bytes);
->>>>>>> 987a6654
     }
 
 private:
