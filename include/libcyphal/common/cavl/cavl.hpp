--- conflicted
+++ resolved
@@ -56,17 +56,11 @@
 /// The worst-case complexity of all operations is O(log n), unless specifically noted otherwise.
 /// Note that this class has no public members. The user type should re-export them if needed (usually it is not).
 /// The size of this type is 4x pointer size (16 bytes on a 32-bit platform).
-<<<<<<< HEAD
-/// No Sonar cpp:S1448 b/c this is the main node entity without public members - maintainability is not a concern here.
-template <typename Derived>
-class Node  // NOSONAR cpp:S1448
-=======
 ///
 /// No Sonar cpp:S4963 b/c `Node` supports move operation.
 ///
 template <typename Derived>
 class Node  // NOSONAR cpp:S4963
->>>>>>> 3d34d38c
 {
     // Polyfill for C++17's std::invoke_result_t.
     template <typename F, typename... Args>
@@ -184,9 +178,9 @@
     /// No Sonar cpp:S6936 b/c the `remove` method name isolated inside `Node` type (doesn't conflict with C).
     static void remove(Derived*& root, Node* const node) noexcept  // NOSONAR cpp:S6936
     {
+        remove(root, static_cast<const Node*>(node));
         if (nullptr != node)
         {
-            remove(root, static_cast<const Node*>(node));
             node->unlink();
         }
     }
@@ -607,166 +601,6 @@
     return (nullptr == p) ? c : nullptr;  // New root or nothing.
 }
 
-// No Sonar cpp:S134 b/c this is the main in-order traversal tool - maintainability is not a concern here.
-template <typename Derived>
-template <typename NodeT, typename DerivedT, typename Vis>
-void Node<Derived>::inOrderTraverseImpl(DerivedT* const root, const Vis& visitor, const bool reverse)
-{
-    NodeT* node = root;
-    NodeT* prev = nullptr;
-
-    while (nullptr != node)
-    {
-        NodeT* next = node->up;
-
-        if (prev == node->up)
-        {
-            // We came down to this node from `prev`.
-
-            if (auto* const left = node->lr[reverse])
-            {
-                next = left;
-            }
-            else
-            {
-                visitor(*down(node));
-
-                if (auto* const right = node->lr[!reverse])  // NOSONAR cpp:S134
-                {
-                    next = right;
-                }
-            }
-        }
-        else if (prev == node->lr[reverse])
-        {
-            // We came up to this node from the left child.
-
-            visitor(*down(node));
-
-            if (auto* const right = node->lr[!reverse])
-            {
-                next = right;
-            }
-        }
-        else
-        {
-            // next has already been set to the parent node.
-        }
-
-        prev = std::exchange(node, next);
-    }
-}
-
-// No Sonar cpp:S134 b/c this is the main in-order returning traversal tool - maintainability is not a concern here.
-template <typename Derived>
-template <typename Result, typename NodeT, typename DerivedT, typename Vis>
-auto Node<Derived>::inOrderTraverseImpl(DerivedT* const root, const Vis& visitor, const bool reverse) -> Result
-{
-    NodeT* node = root;
-    NodeT* prev = nullptr;
-
-    while (nullptr != node)
-    {
-        NodeT* next = node->up;
-
-        if (prev == node->up)
-        {
-            // We came down to this node from `prev`.
-
-            if (auto* const left = node->lr[reverse])
-            {
-                next = left;
-            }
-            else
-            {
-                // NOLINTNEXTLINE(*-qualified-auto)
-                if (auto t = visitor(*down(node)))  // NOSONAR cpp:S134
-                {
-                    return t;
-                }
-
-                if (auto* const right = node->lr[!reverse])  // NOSONAR cpp:S134
-                {
-                    next = right;
-                }
-            }
-        }
-        else if (prev == node->lr[reverse])
-        {
-            // We came up to this node from the left child.
-
-            if (auto t = visitor(*down(node)))  // NOLINT(*-qualified-auto)
-            {
-                return t;
-            }
-
-            if (auto* const right = node->lr[!reverse])
-            {
-                next = right;
-            }
-        }
-        else
-        {
-            // next has already been set to the parent node.
-        }
-
-        prev = std::exchange(node, next);
-    }
-    return Result{};
-}
-
-template <typename Derived>
-template <typename NodeT, typename DerivedT, typename Vis>
-void Node<Derived>::postOrderTraverseImpl(DerivedT* const root, const Vis& visitor, const bool reverse)
-{
-    NodeT* node = root;
-    NodeT* prev = nullptr;
-
-    while (nullptr != node)
-    {
-        NodeT* next = node->up;
-
-        if (prev == node->up)
-        {
-            // We came down to this node from `prev`.
-
-            if (auto* const left = node->lr[reverse])
-            {
-                next = left;
-            }
-            else if (auto* const right = node->lr[!reverse])
-            {
-                next = right;
-            }
-            else
-            {
-                visitor(*down(node));
-            }
-        }
-        else if (prev == node->lr[reverse])
-        {
-            // We came up to this node from the left child.
-
-            if (auto* const right = node->lr[!reverse])
-            {
-                next = right;
-            }
-            else
-            {
-                visitor(*down(node));
-            }
-        }
-        else
-        {
-            // We came up to this node from the right child.
-
-            visitor(*down(node));
-        }
-
-        prev = std::exchange(node, next);
-    }
-}
-
 /// This is a very simple convenience wrapper that is entirely optional to use.
 /// It simply keeps a single root pointer of the tree. The methods are mere wrappers over the static methods
 /// defined in the Node<> template class, such that the node pointer kept in the instance of this class is passed
@@ -868,20 +702,6 @@
         return NodeType::template traverse<Vis>(*this, visitor, reverse);
     }
 
-    /// Wraps NodeType<>::postOrderTraverse().
-    template <typename Vis>
-    void postOrderTraverse(const Vis& visitor, const bool reverse = false)
-    {
-        const TraversalIndicatorUpdater upd(*this);
-        NodeType::template postOrderTraverse<Vis>(*this, visitor, reverse);
-    }
-    template <typename Vis>
-    void postOrderTraverse(const Vis& visitor, const bool reverse = false) const
-    {
-        const TraversalIndicatorUpdater upd(*this);
-        NodeType::template postOrderTraverse<Vis>(*this, visitor, reverse);
-    }
-
     /// Normally these are not needed except if advanced introspection is desired.
     ///
     /// No linting and Sonar cpp:S1709 b/c implicit conversion by design.
@@ -910,7 +730,7 @@
         return traverse([&i](const auto& x) { return (i-- == 0) ? &x : nullptr; });  // NOSONAR cpp:S881
     }
 
-    /// Beware that this convenience method has linear complexity. Use responsibly.
+    /// Beware that this convenience method has linear complexity and uses recursion. Use responsibly.
     auto size() const noexcept
     {
         auto i = 0UL;
