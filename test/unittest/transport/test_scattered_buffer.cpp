--- conflicted
+++ resolved
@@ -5,10 +5,7 @@
 
 #include <libcyphal/transport/scattered_buffer.hpp>
 
-<<<<<<< HEAD
-=======
 #include <cetl/pf17/cetlpf.hpp>
->>>>>>> 987a6654
 #include <cetl/rtti.hpp>
 
 #include <gmock/gmock.h>
@@ -16,10 +13,6 @@
 
 #include <array>
 #include <cstddef>
-<<<<<<< HEAD
-#include <cstdint>
-=======
->>>>>>> 987a6654
 #include <utility>
 
 namespace
@@ -43,11 +36,7 @@
     MOCK_METHOD(void, deinit, (), (noexcept));  // NOLINT(bugprone-exception-escape)
 
     MOCK_METHOD(std::size_t, size, (), (const, noexcept, override));  // NOLINT(bugprone-exception-escape)
-<<<<<<< HEAD
-    MOCK_METHOD(std::size_t, copy, (const std::size_t, void* const, const std::size_t), (const, override));
-=======
     MOCK_METHOD(std::size_t, copy, (const std::size_t, cetl::byte* const, const std::size_t), (const, override));
->>>>>>> 987a6654
 };
 class StorageWrapper final : public cetl::rtti_helper<StorageWrapperTypeIdType, ScatteredBuffer::IStorage>
 {
@@ -85,11 +74,7 @@
         return (mock_ != nullptr) ? mock_->size() : 0;
     }
     std::size_t copy(const std::size_t offset_bytes,
-<<<<<<< HEAD
-                     void* const       destination,
-=======
                      cetl::byte* const destination,
->>>>>>> 987a6654
                      const std::size_t length_bytes) const override
     {
         return (mock_ != nullptr) ? mock_->copy(offset_bytes, destination, length_bytes) : 0;
